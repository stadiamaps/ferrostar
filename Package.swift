// swift-tools-version: 5.9
// The swift-tools-version declares the minimum version of Swift required to build this package.

import PackageDescription

let binaryTarget: Target
let maplibreSwiftUIDSLPackage: Package.Dependency
let useLocalFramework = false
let useLocalMapLibreSwiftUIDSL = false

if useLocalFramework {
    binaryTarget = .binaryTarget(
        name: "FerrostarCoreRS",
        // IMPORTANT: Swift packages importing this locally will not be able to
        // import Ferrostar core unless you specify this as a relative path!
        path: "./common/target/ios/libferrostar-rs.xcframework"
    )
} else {
<<<<<<< HEAD
    let releaseTag = "0.13.0"
    let releaseChecksum = "41040ba2beb0f9ef615d2d5b2479f7feec70e72422d20752fab40a6495f0ef93"
=======
    let releaseTag = "0.14.0"
    let releaseChecksum = "f8503dc1657b99c83489bac78dd2f4c014ae3d20e9d83f3e779260d255b6cbbb"
>>>>>>> f9e91fb2
    binaryTarget = .binaryTarget(
        name: "FerrostarCoreRS",
        url: "https://github.com/stadiamaps/ferrostar/releases/download/\(releaseTag)/libferrostar-rs.xcframework.zip",
        checksum: releaseChecksum
    )
}

if useLocalMapLibreSwiftUIDSL {
    maplibreSwiftUIDSLPackage = .package(path: "../maplibre-swiftui-dsl-playground")
} else {
    maplibreSwiftUIDSLPackage = .package(
        url: "https://github.com/maplibre/swiftui-dsl",
        from: "0.0.23"
    )
}

let package = Package(
    name: "FerrostarCore",
    defaultLocalization: "en",
    platforms: [
        .iOS(.v15),
    ],
    products: [
        // Products define the executables and libraries a package produces, and make them visible to other packages.
        .library(
            name: "FerrostarCore",
            targets: ["FerrostarCore", "FerrostarCoreFFI"]
        ),
        .library(
            name: "FerrostarMapLibreUI",
            targets: ["FerrostarMapLibreUI",
                      "FerrostarSwiftUI"] // TODO: Remove FerrostarSwiftUI from FerrostarMapLibreUI once we can fix the demo app swift package config (broken in Xcode 15.3)
        ),
        .library(
            name: "FerrostarSwiftUI",
            targets: ["FerrostarSwiftUI"]
        ),
    ],
    dependencies: [
        maplibreSwiftUIDSLPackage,
        .package(
            url: "https://github.com/pointfreeco/swift-snapshot-testing",
            from: "1.15.0"
        ),
    ],
    targets: [
        binaryTarget,
        .target(
            name: "FerrostarCore",
            dependencies: [.target(name: "FerrostarCoreFFI")],
            path: "apple/Sources/FerrostarCore"
        ),
        .target(
            name: "FerrostarMapLibreUI",
            dependencies: [
                .target(name: "FerrostarCore"),
                .product(name: "MapLibreSwiftDSL", package: "swiftui-dsl"),
                .product(name: "MapLibreSwiftUI", package: "swiftui-dsl"),
            ],
            path: "apple/Sources/FerrostarMapLibreUI"
        ),
        .target(
            name: "FerrostarSwiftUI",
            dependencies: [
                .target(name: "FerrostarCore"),
            ],
            path: "apple/Sources/FerrostarSwiftUI",
            resources: [
                .process("Resources"),
            ]
        ),
        .target(
            name: "FerrostarCoreFFI",
            dependencies: [.target(name: "FerrostarCoreRS")],
            path: "apple/Sources/UniFFI"
        ),

        // MARK: Testing

        .testTarget(
            name: "FerrostarCoreTests",
            dependencies: [
                "FerrostarCore",
                .product(name: "SnapshotTesting", package: "swift-snapshot-testing"),
            ],
            path: "apple/Tests/FerrostarCoreTests"
        ),
        .testTarget(
            name: "FerrostarSwiftUITests",
            dependencies: [
                "FerrostarCore",
                "FerrostarSwiftUI",
                .product(name: "SnapshotTesting", package: "swift-snapshot-testing"),
            ],
            path: "apple/Tests/FerrostarSwiftUITests"
        ),
    ]
)<|MERGE_RESOLUTION|>--- conflicted
+++ resolved
@@ -16,13 +16,8 @@
         path: "./common/target/ios/libferrostar-rs.xcframework"
     )
 } else {
-<<<<<<< HEAD
-    let releaseTag = "0.13.0"
-    let releaseChecksum = "41040ba2beb0f9ef615d2d5b2479f7feec70e72422d20752fab40a6495f0ef93"
-=======
-    let releaseTag = "0.14.0"
+    let releaseTag = "0.15.0"
     let releaseChecksum = "f8503dc1657b99c83489bac78dd2f4c014ae3d20e9d83f3e779260d255b6cbbb"
->>>>>>> f9e91fb2
     binaryTarget = .binaryTarget(
         name: "FerrostarCoreRS",
         url: "https://github.com/stadiamaps/ferrostar/releases/download/\(releaseTag)/libferrostar-rs.xcframework.zip",
