--- conflicted
+++ resolved
@@ -13,9 +13,5 @@
 
 allprojects {
     group = "com.stadiamaps.ferrostar"
-<<<<<<< HEAD
-    version = "0.13.0"
-=======
-    version = "0.14.0"
->>>>>>> f9e91fb2
+    version = "0.15.0"
 }