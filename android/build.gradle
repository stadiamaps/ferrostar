--- conflicted
+++ resolved
@@ -17,9 +17,5 @@
 
 allprojects {
     group = "com.stadiamaps.ferrostar"
-<<<<<<< HEAD
-    version = "0.33.0"
-=======
     version = "0.41.0"
->>>>>>> 1f9823b3
 }