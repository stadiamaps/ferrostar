--- conflicted
+++ resolved
@@ -17,9 +17,5 @@
 
 allprojects {
     group = "com.stadiamaps.ferrostar"
-<<<<<<< HEAD
-    version = "0.42.0"
-=======
     version = "0.44.0"
->>>>>>> 7badd4a5
 }