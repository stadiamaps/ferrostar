package com.stadiamaps.ferrostar.composeui.formatting

import android.icu.util.ULocale
import java.time.format.FormatStyle
import java.util.Locale
import kotlinx.datetime.LocalDateTime
import kotlinx.datetime.toJavaLocalDateTime

interface DateTimeFormatter {
  fun format(dateTime: LocalDateTime): String
}

class EstimatedArrivalDateTimeFormatter(
    private var localeOverride: ULocale? = null,
    private val unitStyle: FormatStyle = FormatStyle.LONG
) : DateTimeFormatter {
  override fun format(dateTime: LocalDateTime): String {
<<<<<<< HEAD
    val locale = localeOverride?.let { Locale(it.language, it.country) } ?: Locale.getDefault()
    val formatter =
        java.time.format.DateTimeFormatter.ofLocalizedTime(unitStyle)
            .withLocale(locale)
=======
    val locale = locale.let { Locale(it.language, it.country) }
    val formatter = java.time.format.DateTimeFormatter.ofLocalizedTime(unitStyle).withLocale(locale)
>>>>>>> 8a989e73
    return formatter.format(dateTime.toJavaLocalDateTime())
  }
}<|MERGE_RESOLUTION|>--- conflicted
+++ resolved
@@ -15,15 +15,10 @@
     private val unitStyle: FormatStyle = FormatStyle.LONG
 ) : DateTimeFormatter {
   override fun format(dateTime: LocalDateTime): String {
-<<<<<<< HEAD
     val locale = localeOverride?.let { Locale(it.language, it.country) } ?: Locale.getDefault()
     val formatter =
         java.time.format.DateTimeFormatter.ofLocalizedTime(unitStyle)
             .withLocale(locale)
-=======
-    val locale = locale.let { Locale(it.language, it.country) }
-    val formatter = java.time.format.DateTimeFormatter.ofLocalizedTime(unitStyle).withLocale(locale)
->>>>>>> 8a989e73
     return formatter.format(dateTime.toJavaLocalDateTime())
   }
 }