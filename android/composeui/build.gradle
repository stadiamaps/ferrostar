--- conflicted
+++ resolved
@@ -48,22 +48,8 @@
     // For as long as we support API 25; once we can raise support to 26, all is fine
     coreLibraryDesugaring libs.desugar.jdk.libs
 
-<<<<<<< HEAD
-    implementation 'androidx.core:core-ktx:1.13.1'
-    implementation platform('org.jetbrains.kotlin:kotlin-bom:1.9.24')
-    implementation 'org.jetbrains.kotlinx:kotlinx-datetime:0.6.0'
-    implementation 'androidx.appcompat:appcompat:1.7.0'
-    implementation 'androidx.activity:activity-compose:1.9.0'
-    implementation platform('androidx.compose:compose-bom:2024.06.00')
-    implementation 'androidx.compose.ui:ui'
-    implementation 'androidx.compose.ui:ui-graphics'
-    implementation 'androidx.compose.ui:ui-tooling-preview'
-    implementation 'androidx.compose.material3:material3'
-    implementation 'androidx.compose.material:material-icons-extended'
-=======
     implementation platform(libs.kotlin.bom)
     implementation libs.kotlinx.datetime
->>>>>>> 3c1bf671
 
     implementation libs.androidx.ktx
     implementation libs.androidx.appcompat
