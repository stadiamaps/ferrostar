--- conflicted
+++ resolved
@@ -88,26 +88,7 @@
 
   // FIXME: This is restarting navigation every time the screen is rotated.
   LaunchedEffect(savedInstanceState) {
-<<<<<<< HEAD
     permissionsLauncher.launch(locationPermissions)
-=======
-    // Request all permissions
-    permissionsLauncher.launch(allPermissions)
-
-    // Fetch a route in the background
-    launch(Dispatchers.IO) {
-      val routes =
-          core.getRoutes(
-              initialSimulatedLocation,
-              listOf(
-                  Waypoint(
-                      coordinate = GeographicCoordinate(37.807587, -122.428411),
-                      kind = WaypointKind.BREAK),
-              ))
-
-      val route = routes.first()
-      viewModel = core.startNavigation(route = route)
->>>>>>> e1859bd5
 
     // Get the routes on launch.
     defaultNavigationViewModel.getRoutes(
@@ -126,7 +107,6 @@
   // Most vendors offer free API keys for development use.
   Box(modifier = Modifier.fillMaxSize()) {
     DynamicallyOrientingNavigationView(
-<<<<<<< HEAD
       modifier = Modifier.fillMaxSize(),
       // These are demo tiles and not very useful.
       // Check https://stadiamaps.github.io/ferrostar/vendors.html for some vendors of vector
@@ -158,26 +138,6 @@
             viewModel.startNavigation(route)
             locationProvider.setSimulatedRoute(route)
             isStarted = true
-=======
-        modifier = Modifier.fillMaxSize(),
-        // These are demo tiles and not very useful.
-        // Check https://stadiamaps.github.io/ferrostar/vendors.html for some vendors of vector
-        // tiles.
-        // Most vendors offer free API keys for development use.
-        styleUrl = "https://demotiles.maplibre.org/style.json",
-        viewModel = viewModel!!,
-        onTapExit = { viewModel!!.stopNavigation() }) { uiState ->
-          // Trivial, if silly example of how to add your own overlay layers.
-          // (Also incidentally highlights the lag inherent in MapLibre location tracking
-          // as-is.)
-          uiState.value.snappedLocation?.let {
-            Circle(
-                center = LatLng(it.coordinates.lat, it.coordinates.lng),
-                radius = 10f,
-                color = "Blue",
-                zIndex = 2,
-            )
->>>>>>> e1859bd5
           }
       ) {
         if (routes == null) {
