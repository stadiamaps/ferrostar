--- conflicted
+++ resolved
@@ -69,8 +69,6 @@
               (v as? Map<String, Any>)?.toJsonElement()
                   ?: throw IllegalArgumentException("Unsupported map value type: ${v::class}")
             }
-
-            null -> Json.encodeToJsonElement(String.serializer(), "null")
             else -> throw IllegalArgumentException("Unsupported value type: ${v::class}")
           }
         })
@@ -176,43 +174,31 @@
   var state: StateFlow<NavigationState> = _state.asStateFlow()
 
   constructor(
-<<<<<<< HEAD
       routingEngine: RoutingEngine,
-      httpClient: OkHttpClient,
-=======
-      valhallaEndpointURL: URL,
-      profile: String,
       httpClient: HttpClientProvider,
->>>>>>> 1f9823b3
       locationProvider: LocationProvider,
       navigationControllerConfig: NavigationControllerConfig,
       foregroundServiceManager: ForegroundServiceManager? = null,
       options: Map<String, Any> = emptyMap(),
   ) : this(
       RouteProvider.RouteAdapter(
-<<<<<<< HEAD
           when (routingEngine) {
-              is RoutingEngine.GraphHopper -> RouteAdapter.newGraphhopperHttp(
-                  routingEngine.endpoint,
-                  routingEngine.profile,
-                  "en",
-                  VoiceUnits.METRIC,
-                  jsonAdapter.toJson(options)
-              )
-
-              is RoutingEngine.Valhalla -> RouteAdapter.newValhallaHttp(
-                  routingEngine.endpoint, routingEngine.profile, jsonAdapter.toJson(options)
-              )
-          }
-      ),
-=======
-          RouteAdapter.newValhallaHttp(valhallaEndpointURL.toString(), profile, options.toJson())),
->>>>>>> 1f9823b3
+            is RoutingEngine.GraphHopper ->
+                RouteAdapter.newGraphhopperHttp(
+                    routingEngine.endpoint,
+                    routingEngine.profile,
+                    "en",
+                    VoiceUnits.METRIC,
+                    options.toJson())
+
+            is RoutingEngine.Valhalla ->
+                RouteAdapter.newValhallaHttp(
+                    routingEngine.endpoint, routingEngine.profile, options.toJson())
+          }),
       httpClient,
       locationProvider,
       foregroundServiceManager,
-      navigationControllerConfig
-  )
+      navigationControllerConfig)
 
   constructor(
       routeAdapter: RouteAdapter,
