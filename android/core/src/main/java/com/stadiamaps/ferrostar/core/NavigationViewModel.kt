package com.stadiamaps.ferrostar.core

import android.util.Log
import androidx.lifecycle.ViewModel
import androidx.lifecycle.viewModelScope
import com.stadiamaps.ferrostar.core.annotation.AnnotationPublisher
import com.stadiamaps.ferrostar.core.annotation.NoOpAnnotationPublisher
import com.stadiamaps.ferrostar.core.extensions.currentRoadName
import com.stadiamaps.ferrostar.core.extensions.deviation
import com.stadiamaps.ferrostar.core.extensions.progress
import com.stadiamaps.ferrostar.core.extensions.remainingSteps
import com.stadiamaps.ferrostar.core.extensions.visualInstruction
import kotlinx.coroutines.flow.MutableStateFlow
import kotlinx.coroutines.flow.SharingStarted
import kotlinx.coroutines.flow.StateFlow
import kotlinx.coroutines.flow.combine
import kotlinx.coroutines.flow.map
import kotlinx.coroutines.flow.stateIn
import uniffi.ferrostar.GeographicCoordinate
import uniffi.ferrostar.RouteDeviation
import uniffi.ferrostar.RouteStep
import uniffi.ferrostar.SpokenInstruction
import uniffi.ferrostar.TripProgress
import uniffi.ferrostar.TripState
import uniffi.ferrostar.UserLocation
import uniffi.ferrostar.VisualInstruction

data class NavigationUiState(
    /** The user's location as reported by the location provider. */
    val location: UserLocation?,
    /** The user's location snapped to the route shape. */
    val snappedLocation: UserLocation?,
    /**
     * The last known heading of the user.
     *
     * NOTE: This is distinct from the course over ground (direction of travel), which is included
     * in the `location` and `snappedLocation` properties.
     */
    val heading: Float?,
    /** The geometry of the full route. */
    val routeGeometry: List<GeographicCoordinate>?,
    /** Visual instructions which should be displayed based on the user's current progress. */
    val visualInstruction: VisualInstruction?,
    /**
     * Instructions which should be spoken via speech synthesis based on the user's current
     * progress.
     */
    val spokenInstruction: SpokenInstruction?,
    /** The user's progress through the current trip. */
    val progress: TripProgress?,
    /** If true, the core is currently calculating a new route. */
    val isCalculatingNewRoute: Boolean?,
    /** Describes whether the user is believed to be off the correct route. */
    val routeDeviation: RouteDeviation?,
    /** If true, spoken instructions will not be synthesized. */
    val isMuted: Boolean?,
    /** The name of the road which the current route step is traversing. */
    val currentStepRoadName: String?,
    /** The remaining steps in the trip (including the current step). */
    val remainingSteps: List<RouteStep>?
) {
  companion object {
    fun fromFerrostar(
        coreState: NavigationState,
        isMuted: Boolean?,
        location: UserLocation?,
        snappedLocation: UserLocation?
    ): NavigationUiState =
        NavigationUiState(
            snappedLocation = snappedLocation,
            location = location,
            // TODO: Heading/course over ground
            heading = null,
            routeGeometry = coreState.routeGeometry,
            visualInstruction = coreState.tripState.visualInstruction(),
            spokenInstruction = null,
            progress = coreState.tripState.progress(),
            isCalculatingNewRoute = coreState.isCalculatingNewRoute,
            routeDeviation = coreState.tripState.deviation(),
            isMuted = isMuted,
            currentStepRoadName = coreState.tripState.currentRoadName(),
            remainingSteps = coreState.tripState.remainingSteps())
  }
}

interface NavigationViewModel {
  val uiState: StateFlow<NavigationUiState>

  fun toggleMute()

  fun stopNavigation()

  fun isNavigating(): Boolean = uiState.value.progress != null

  // TODO: We think the camera may eventually need to be owned by the view model, but that's going
  // to be a very big refactor (maybe even crossing into the MapLibre Compose project)
}

class DefaultNavigationViewModel(
    private val ferrostarCore: FerrostarCore,
    private val spokenInstructionObserver: SpokenInstructionObserver? = null,
    private val locationProvider: LocationProvider,
    private val annotationPublisher: AnnotationPublisher<*> = NoOpAnnotationPublisher()
) : ViewModel(), NavigationViewModel {

  private var userLocation: UserLocation? = locationProvider.lastLocation
  private val muteState: StateFlow<Boolean?> =
      spokenInstructionObserver?.muteState ?: MutableStateFlow(null)

  override val uiState =
<<<<<<< HEAD
      ferrostarCore.state
          .map { annotationPublisher.map(it) }
          .map { stateWrapper ->
            val coreState = stateWrapper.state
=======
      combine(ferrostarCore.state, muteState) { a, b -> a to b }
          .map { (coreState, muteState) ->
>>>>>>> fbbc52e2
            val location = locationProvider.lastLocation
            userLocation =
                when (coreState.tripState) {
                  is TripState.Navigating -> coreState.tripState.snappedUserLocation
                  is TripState.Complete,
                  TripState.Idle -> locationProvider.lastLocation
                }
            uiState(coreState, muteState, location, userLocation)
            // This awkward dance is required because Kotlin doesn't have a way to map over
            // StateFlows
            // without converting to a generic Flow in the process.
          }
          .stateIn(
              scope = viewModelScope,
              started = SharingStarted.WhileSubscribed(),
              initialValue =
                  uiState(
                      ferrostarCore.state.value,
                      spokenInstructionObserver?.isMuted,
                      locationProvider.lastLocation,
                      userLocation))

  override fun stopNavigation() {
    ferrostarCore.stopNavigation()
  }

  override fun toggleMute() {
    if (spokenInstructionObserver == null) {
      Log.d("NavigationViewModel", "Spoken instruction observer is null, mute operation ignored.")
      return
    }
    spokenInstructionObserver.setMuted(!spokenInstructionObserver.isMuted)
  }

  // TODO: We can add a hook here to override the current road name.
  // Eventually someone will probably want local map matching, vector tile inspection.
  private fun uiState(
      coreState: NavigationState,
      isMuted: Boolean?,
      location: UserLocation?,
      snappedLocation: UserLocation?
  ) = NavigationUiState.fromFerrostar(coreState, isMuted, location, snappedLocation)
}<|MERGE_RESOLUTION|>--- conflicted
+++ resolved
@@ -108,15 +108,10 @@
       spokenInstructionObserver?.muteState ?: MutableStateFlow(null)
 
   override val uiState =
-<<<<<<< HEAD
-      ferrostarCore.state
-          .map { annotationPublisher.map(it) }
-          .map { stateWrapper ->
+      combine(ferrostarCore.state, muteState) { a, b -> a to b }
+          .map { (coreState, muteState) -> annotationPublisher.map(coreState) to muteState }
+          .map { (stateWrapper, muteState) ->
             val coreState = stateWrapper.state
-=======
-      combine(ferrostarCore.state, muteState) { a, b -> a to b }
-          .map { (coreState, muteState) ->
->>>>>>> fbbc52e2
             val location = locationProvider.lastLocation
             userLocation =
                 when (coreState.tripState) {
