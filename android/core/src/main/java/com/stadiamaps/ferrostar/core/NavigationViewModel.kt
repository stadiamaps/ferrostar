--- conflicted
+++ resolved
@@ -106,12 +106,7 @@
  */
 class DefaultNavigationViewModel(
     private val ferrostarCore: FerrostarCore,
-<<<<<<< HEAD
-    private val spokenInstructionObserver: SpokenInstructionObserver? = null,
-    private val locationProvider: LocationProvider,
     private val annotationPublisher: AnnotationPublisher<*> = NoOpAnnotationPublisher()
-=======
->>>>>>> 2021ded2
 ) : ViewModel(), NavigationViewModel {
 
   private val muteState: StateFlow<Boolean?> =
@@ -119,17 +114,11 @@
 
   override val uiState =
       combine(ferrostarCore.state, muteState) { a, b -> a to b }
-<<<<<<< HEAD
           .map { (coreState, muteState) -> annotationPublisher.map(coreState) to muteState }
           .map { (stateWrapper, muteState) ->
             val coreState = stateWrapper.state
-            val location = locationProvider.lastLocation
-            userLocation =
-=======
-          .map { (coreState, muteState) ->
             val location = ferrostarCore.locationProvider.lastLocation
             val userLocation =
->>>>>>> 2021ded2
                 when (coreState.tripState) {
                   is TripState.Navigating -> coreState.tripState.snappedUserLocation
                   is TripState.Complete,
