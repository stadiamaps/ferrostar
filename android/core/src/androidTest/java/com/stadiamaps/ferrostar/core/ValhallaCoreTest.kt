--- conflicted
+++ resolved
@@ -8,11 +8,7 @@
  */
 package com.stadiamaps.ferrostar.core
 
-<<<<<<< HEAD
-import com.stadiamaps.ferrostar.core.http.FerrostarOkHttpClient.Companion.toFerrostarOkHttpClient
-=======
 import com.stadiamaps.ferrostar.core.http.OkHttpClientProvider.Companion.toOkHttpClientProvider
->>>>>>> a60e9839
 import java.net.URL
 import java.time.Instant
 import kotlinx.coroutines.test.TestResult
@@ -256,14 +252,7 @@
             valhallaEndpointURL = URL(valhallaEndpointUrl),
             profile = "auto",
             httpClient =
-<<<<<<< HEAD
-                OkHttpClient.Builder()
-                    .addInterceptor(interceptor)
-                    .build()
-                    .toFerrostarOkHttpClient(),
-=======
                 OkHttpClient.Builder().addInterceptor(interceptor).build().toOkHttpClientProvider(),
->>>>>>> a60e9839
             locationProvider = SimulatedLocationProvider(),
             foregroundServiceManager = MockForegroundNotificationManager(),
             navigationControllerConfig =
@@ -316,14 +305,7 @@
             valhallaEndpointURL = URL(valhallaEndpointUrl),
             profile = "auto",
             httpClient =
-<<<<<<< HEAD
-                OkHttpClient.Builder()
-                    .addInterceptor(interceptor)
-                    .build()
-                    .toFerrostarOkHttpClient(),
-=======
                 OkHttpClient.Builder().addInterceptor(interceptor).build().toOkHttpClientProvider(),
->>>>>>> a60e9839
             locationProvider = SimulatedLocationProvider(),
             foregroundServiceManager = MockForegroundNotificationManager(),
             navigationControllerConfig =
