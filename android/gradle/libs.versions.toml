--- conflicted
+++ resolved
@@ -1,10 +1,6 @@
 [versions]
 agp = "8.7.3"
-<<<<<<< HEAD
-kotlin = "2.1.0"
-=======
 kotlin = "2.0.20"
->>>>>>> 62d39dfa
 cargo-ndk = "0.3.4"
 ktfmt = "0.21.0"
 androidx-lifecycle = "2.8.7"
