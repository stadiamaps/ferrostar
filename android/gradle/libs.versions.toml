--- conflicted
+++ resolved
@@ -6,18 +6,11 @@
 androidx-lifecycle = "2.9.1"
 paparazzi = "1.3.5"
 desugar_jdk_libs = "2.1.5"
-<<<<<<< HEAD
-ktx = "1.15.0"
-kotlinx-coroutines = "1.10.1"
-kotlinx-datetime = "0.6.1"
-kotlinx-serialization = "1.8.1"
-androidx-appcompat = "1.7.0"
-=======
 ktx = "1.16.0"
 kotlinx-coroutines = "1.10.2"
 kotlinx-datetime = "0.7.0"
+kotlinx-serialization = "1.8.1"
 androidx-appcompat = "1.7.1"
->>>>>>> a60e9839
 androidx-activity-compose = "1.10.1"
 compose = "2025.06.01"
 okhttp = "5.0.0"
