[versions]
agp = "8.11.0"
kotlin = "2.2.0"
cargo-ndk = "0.3.4"
ktfmt = "0.21.0" # 0.22.0 -> https://github.com/cortinico/ktfmt-gradle/issues/413
androidx-lifecycle = "2.9.1"
paparazzi = "1.3.5"
desugar_jdk_libs = "2.1.5"
ktx = "1.16.0"
kotlinx-coroutines = "1.10.2"
<<<<<<< HEAD
kotlinx-datetime = "0.7.0"
=======
kotlinx-datetime = "0.6.1"
>>>>>>> 03fcefe1
androidx-appcompat = "1.7.1"
androidx-activity-compose = "1.10.1"
compose = "2025.06.01"
okhttp = "5.0.0"
moshi = "1.15.2"
maplibre-compose = "1.0.0"
playServicesLocation = "21.3.0"
junit = "4.13.2"
junitVersion = "1.2.1"
junitCompose = "1.8.3"
espressoCore = "3.6.1"
okhttp-mock = "2.1.0"
mockk = "1.14.4"
turbine = "1.2.1"
mavenPublish = "0.33.0"
material = "1.12.0"
stadiaAutocompleteSearch = "2.0.0"

[libraries]
desugar_jdk_libs = { module = "com.android.tools:desugar_jdk_libs", version.ref = "desugar_jdk_libs" }
# Kotlin & KotlinX
kotlin-bom = { group = "org.jetbrains.kotlin", name = "kotlin-bom", version.ref = "kotlin" }
kotlinx-coroutines = { group = "org.jetbrains.kotlinx", name = "kotlinx-coroutines-core", version.ref = "kotlinx-coroutines" }
kotlinx-datetime = { group = "org.jetbrains.kotlinx", name = "kotlinx-datetime", version.ref = "kotlinx-datetime" }
# AndroidX
androidx-ktx = { group = "androidx.core", name = "core-ktx", version.ref = "ktx" }
androidx-appcompat = { group = "androidx.appcompat", name = "appcompat", version.ref = "androidx-appcompat" }
androidx-lifecycle-runtime-ktx = { group = "androidx.lifecycle", name = "lifecycle-runtime-ktx", version.ref = "androidx-lifecycle" }
androidx-lifecycle-runtime-compose-android = { module = "androidx.lifecycle:lifecycle-runtime-compose-android", version.ref = "androidx-lifecycle" }
androidx-lifecycle-viewmodel-ktx = { group = "androidx.lifecycle", name = "lifecycle-viewmodel-ktx", version.ref = "androidx-lifecycle" }
androidx-lifecycle-viewmodel-compose = { group = "androidx.lifecycle", name = "lifecycle-viewmodel-compose", version.ref = "androidx-lifecycle" }
# Jetpack Compose
androidx-activity-compose = { group = "androidx.activity", name = "activity-compose", version.ref = "androidx-activity-compose" }
androidx-compose-bom = { group = "androidx.compose", name = "compose-bom", version.ref = "compose" }
androidx-compose-ui = { group = "androidx.compose.ui", name = "ui" }
androidx-compose-ui-graphics = { group = "androidx.compose.ui", name = "ui-graphics" }
androidx-compose-ui-tooling = { group = "androidx.compose.ui", name = "ui-tooling" }
androidx-compose-ui-tooling-preview = { group = "androidx.compose.ui", name = "ui-tooling-preview" }
androidx-compose-material3 = { group = "androidx.compose.material3", name = "material3" }
androidx-compose-material-icon-extended = { group = "androidx.compose.material", name = "material-icons-extended" }
androidx-compose-ui-test-manifest = { group = "androidx.compose.ui", name = "ui-test-manifest" }
# Material
material = { group = "com.google.android.material", name = "material", version.ref = "material" }
# OkHttp & Moshi
okhttp-bom = { group = "com.squareup.okhttp3", name = "okhttp-bom", version.ref = "okhttp" }
okhttp-core = { group = "com.squareup.okhttp3", name = "okhttp" }
moshi = { group = "com.squareup.moshi", name = "moshi", version.ref = "moshi" }
moshi-kotlin = { group = "com.squareup.moshi", name = "moshi-kotlin", version.ref = "moshi" }
okhttp-mock = { group = "com.github.gmazzo", name = "okhttp-mock", version.ref = "okhttp-mock" }
# MapLibre
maplibre-compose = { group = "io.github.rallista", name = "maplibre-compose", version.ref = "maplibre-compose" }
# Google Play Services (for Google module)
play-services-location = { module = "com.google.android.gms:play-services-location", version.ref = "playServicesLocation" }
# Testing
junit = { group = "junit", name = "junit", version.ref = "junit" }
androidx-test-junit = { group = "androidx.test.ext", name = "junit", version.ref = "junitVersion" }
androidx-test-espresso = { group = "androidx.test.espresso", name = "espresso-core", version.ref = "espressoCore" }
androidx-compose-ui-test-junit4 = { group = "androidx.compose.ui", name = "ui-test-junit4", version.ref = "junitCompose" }
kotlinx-coroutines-test = { group = "org.jetbrains.kotlinx", name = "kotlinx-coroutines-test", version.ref = "kotlinx-coroutines" }
mockk = { group = "io.mockk", name = "mockk", version.ref = "mockk" }
turbine = { group = "app.cash.turbine", name = "turbine", version.ref = "turbine" }

# Demo App
stadiamaps-autocomplete-search = { group = "com.stadiamaps", name = "jetpack-compose-autocomplete", version.ref = "stadiaAutocompleteSearch" }

[plugins]
androidApplication = { id = "com.android.application", version.ref = "agp" }
jetbrainsKotlinAndroid = { id = "org.jetbrains.kotlin.android", version.ref = "kotlin" }
compose-compiler = { id = "org.jetbrains.kotlin.plugin.compose", version.ref = "kotlin" }
androidLibrary = { id = "com.android.library", version.ref = "agp" }
cargo-ndk = { id = "com.github.willir.rust.cargo-ndk-android", version.ref = "cargo-ndk" }
ktfmt = { id = "com.ncorti.ktfmt.gradle", version.ref = "ktfmt" }
paparazzi = { id = "app.cash.paparazzi", version.ref = "paparazzi" }
mavenPublish = { id = "com.vanniktech.maven.publish", version.ref = "mavenPublish" }
kotlinSerialization = { id = "org.jetbrains.kotlin.plugin.serialization", version.ref = "kotlin" }<|MERGE_RESOLUTION|>--- conflicted
+++ resolved
@@ -2,17 +2,13 @@
 agp = "8.11.0"
 kotlin = "2.2.0"
 cargo-ndk = "0.3.4"
-ktfmt = "0.21.0" # 0.22.0 -> https://github.com/cortinico/ktfmt-gradle/issues/413
+ktfmt = "0.21.0"                     # 0.22.0 -> https://github.com/cortinico/ktfmt-gradle/issues/413
 androidx-lifecycle = "2.9.1"
 paparazzi = "1.3.5"
 desugar_jdk_libs = "2.1.5"
 ktx = "1.16.0"
 kotlinx-coroutines = "1.10.2"
-<<<<<<< HEAD
 kotlinx-datetime = "0.7.0"
-=======
-kotlinx-datetime = "0.6.1"
->>>>>>> 03fcefe1
 androidx-appcompat = "1.7.1"
 androidx-activity-compose = "1.10.1"
 compose = "2025.06.01"
