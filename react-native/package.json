--- conflicted
+++ resolved
@@ -33,95 +33,22 @@
   "publishConfig": {
     "registry": "https://registry.npmjs.org/"
   },
-<<<<<<< HEAD
+  "devDependencies": {
+    "eslint": "^8.51.0",
+    "eslint-config-prettier": "^9.0.0",
+    "eslint-plugin-prettier": "^5.0.1",
+    "prettier": "^3.0.3",
+    "react-native-builder-bob": "^0.32.0",
+    "typescript": "^5.2.2",
+    "typescript-eslint": "^8.22.0"
+  },
   "workspaces": [
     "uniffi",
     "core",
     "example",
     "maplibreui"
-  ]
-=======
-  "devDependencies": {
-    "@commitlint/config-conventional": "^17.0.2",
-    "@evilmartians/lefthook": "^1.5.0",
-    "@react-native-community/cli": "15.0.1",
-    "@react-native/eslint-config": "^0.73.1",
-    "@release-it/conventional-changelog": "^9.0.2",
-    "@types/jest": "^29.5.5",
-    "@types/react": "^18.2.44",
-    "commitlint": "^17.0.2",
-    "del-cli": "^5.1.0",
-    "eslint": "^8.51.0",
-    "eslint-config-prettier": "^9.0.0",
-    "eslint-plugin-prettier": "^5.0.1",
-    "jest": "^29.7.0",
-    "prettier": "^3.0.3",
-    "react": "18.3.1",
-    "react-native": "0.76.5",
-    "react-native-builder-bob": "^0.32.0",
-    "release-it": "^17.10.0",
-    "turbo": "^1.10.7",
-    "typescript": "^5.2.2",
-    "@maplibre/maplibre-react-native": "^10.0.0",
-    "@turf/bbox": "^7.2.0",
-    "react-native-svg": "^15.10.1",
-    "@react-native-community/geolocation": "^3.4.0"
-  },
-  "resolutions": {
-    "@types/react": "^18.2.44"
-  },
-  "peerDependencies": {
-    "react": "*",
-    "react-native": "*",
-    "@maplibre/maplibre-react-native": ">=10.0.0",
-    "@turf/bbox": ">=7.2.0",
-    "react-native-svg": ">=15.10.1",
-    "@react-native-community/geolocation": ">=3.4.0"
-  },
-  "peerDependenciesMeta": {
-    "@maplibre/maplibre-react-native": {
-      "optional": true
-    },
-    "@turf/bbox": {
-      "optional": true
-    },
-    "react-native-svg": {
-      "optional": true
-    }
-  },
-  "workspaces": [
-    "example"
   ],
   "packageManager": "yarn@3.6.1",
-  "jest": {
-    "preset": "react-native",
-    "modulePathIgnorePatterns": [
-      "<rootDir>/example/node_modules",
-      "<rootDir>/lib/"
-    ]
-  },
-  "commitlint": {
-    "extends": [
-      "@commitlint/config-conventional"
-    ]
-  },
-  "release-it": {
-    "git": {
-      "commitMessage": "chore: release ${version}",
-      "tagName": "v${version}"
-    },
-    "npm": {
-      "publish": true
-    },
-    "github": {
-      "release": true
-    },
-    "plugins": {
-      "@release-it/conventional-changelog": {
-        "preset": "angular"
-      }
-    }
-  },
   "eslintConfig": {
     "root": true,
     "extends": [
@@ -152,53 +79,5 @@
     "tabWidth": 2,
     "trailingComma": "es5",
     "useTabs": false
-  },
-  "react-native-builder-bob": {
-    "source": "src",
-    "output": "lib",
-    "targets": [
-      "codegen",
-      [
-        "commonjs",
-        {
-          "esm": true
-        }
-      ],
-      [
-        "module",
-        {
-          "esm": true
-        }
-      ],
-      [
-        "typescript",
-        {
-          "project": "tsconfig.build.json",
-          "esm": true
-        }
-      ]
-    ]
-  },
-  "codegenConfig": {
-    "name": "RNFerrostarSpec",
-    "type": "modules",
-    "jsSrcsDir": "src",
-    "outputDir": {
-      "ios": "ios/generated",
-      "android": "android/generated"
-    },
-    "android": {
-      "javaPackageName": "com.stadiamaps.ferrostar"
-    },
-    "includesGeneratedCode": true
-  },
-  "create-react-native-library": {
-    "type": "turbo-module",
-    "languages": "cpp",
-    "version": "0.45.5"
-  },
-  "dependencies": {
-    "uniffi-bindgen-react-native": "^0.28.3-1"
   }
->>>>>>> 140b6c2f
 }