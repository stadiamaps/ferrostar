--- conflicted
+++ resolved
@@ -205,10 +205,6 @@
       return;
     }
 
-<<<<<<< HEAD
-    console.log(stateProvider);
-=======
->>>>>>> 000fe75f
     this.stateProvider = stateProvider;
     this.showUserMarker = showUserMarker;
     this.showNavigationUI = true;
@@ -220,7 +216,6 @@
       (event: CustomEvent) => {
         this.tripState = event.detail.tripState;
       },
-<<<<<<< HEAD
     );
 
     this.stateProvider.addEventListener(
@@ -228,8 +223,6 @@
       (event: CustomEvent) => {
         this.route = event.detail.route;
       },
-=======
->>>>>>> 000fe75f
     );
   }
 
