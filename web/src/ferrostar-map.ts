--- conflicted
+++ resolved
@@ -5,9 +5,7 @@
 import { TripState } from "@stadiamaps/ferrostar";
 import "./instructions-view";
 import "./trip-progress-view";
-<<<<<<< HEAD
-import { SimulatedLocationProvider } from "./location";
-import CloseSvg from "./assets/directions/close.svg";
+import { StateProvider as StateProvider } from "./types";
 import { DistanceSystem } from "@maptimy/platform-formatters";
 
 const allowedSystems: Array<DistanceSystem> = [
@@ -29,9 +27,6 @@
     return value;
   },
 };
-=======
-import { StateProvider as StateProvider } from "./types";
->>>>>>> 000fe75f
 
 /**
  * A MapLibre-based map component.
@@ -94,7 +89,6 @@
   @property({ type: Boolean })
   addGeolocateControl: boolean = true;
 
-<<<<<<< HEAD
   @property({ converter: distanceSystemConverter })
   system?: DistanceSystem;
 
@@ -107,10 +101,6 @@
   @property({ type: Number })
   maxDecimalPlaces?: number;
 
-  routeAdapter: RouteAdapter | null = null;
-
-=======
->>>>>>> 000fe75f
   /**
    * A callback function that is invoked when navigation is stopped.
    * Optional: This function can be provided by the StateProvider.
@@ -426,54 +416,33 @@
       </style>
       <div id="container">
         <div id="map">
-<<<<<<< HEAD
           <!-- Fix names/ids; currently this is a breaking change -->
           <div id="overlay">
-            <instructions-view
-              .tripState=${this._navState?.tripState}
-              .system=${this.system}
-              .maxDecimalPlaces="${this.maxDecimalPlaces}"
-            ></instructions-view>
-
-            <div id="bottom-component">
-              <trip-progress-view
-                .tripState=${this._navState?.tripState}
-                .system=${this.system}
-                .maxDecimalPlaces="${this.maxDecimalPlaces}"
-              ></trip-progress-view>
-              <button
-                id="stop-button"
-                @click=${this.stopNavigation}
-                ?hidden=${!this._navState?.tripState}
-              >
-                <img src=${CloseSvg} alt="Stop navigation" class="icon" />
-              </button>
-            </div>
+            ${this.showNavigationUI
+              ? html`
+                  <instructions-view
+                    .tripState=${this.tripState}
+                    .system=${this.system}
+                    .maxDecimalPlaces="${this.maxDecimalPlaces}"
+                  ></instructions-view>
+                  <div id="bottom-component">
+                    <trip-progress-view
+                      .tripState=${this.tripState}
+                      .system=${this.system}
+                      .maxDecimalPlaces="${this.maxDecimalPlaces}"
+                    ></trip-progress-view>
+                    <button
+                      id="stop-button"
+                      @click=${this.handleStopNavigation}
+                      ?hidden=${!this.tripState}
+                    >
+                      <img src=${CloseSvg} alt="Stop navigation" class="icon" />
+                    </button>
+                  </div>
+                `
+              : ""}
           </div>
-=======
-          <slot></slot>
->>>>>>> 000fe75f
         </div>
-
-        ${this.showNavigationUI
-          ? html`
-              <instructions-view
-                .tripState=${this.tripState}
-              ></instructions-view>
-              <div id="bottom-component">
-                <trip-progress-view
-                  .tripState=${this.tripState}
-                ></trip-progress-view>
-                <button
-                  id="stop-button"
-                  @click=${this.handleStopNavigation}
-                  ?hidden=${!this.tripState}
-                >
-                  <img src=${CloseSvg} alt="Stop navigation" class="icon" />
-                </button>
-              </div>
-            `
-          : ""}
       </div>
     `;
   }
