{
  "name": "@stadiamaps/ferrostar-webcomponents",
  "collaborators": [
    "Ian Wagner <ian@stadiamaps.com>",
    "Jacob Fielding <jacob@rallista.app>",
    "CatMe0w <CatMe0w@live.cn> (https://github.com/CatMe0w)",
    "Luke Seelenbinder <luke@stadiamaps.com>"
  ],
<<<<<<< HEAD
  "version": "0.13.0",
=======
  "version": "0.14.0",
>>>>>>> f9e91fb2
  "license": "BSD-3-Clause",
  "type": "module",
  "main": "./dist/ferrostar-webcomponents.js",
  "module": "./dist/ferrostar-webcomponents.js",
  "exports": {
    ".": "./dist/ferrostar-webcomponents.js"
  },
  "files": [
    "dist"
  ],
  "types": "./dist/main.d.ts",
  "scripts": {
    "dev": "npm run build:site && vite --config vite.config.site.ts",
    "preview": "vite preview",
    "test": "vitest",
    "prepare:core": "cd ../common && wasm-pack build --scope stadiamaps ferrostar --no-default-features --features wasm_js",
    "build": "npm run prepare:core && tsc && vite build",
    "build:site": "npm run build && vite build --config vite.config.site.ts",
    "pack:core": "wasm-pack pack ../common/ferrostar/pkg",
    "pack:all": "npm run pack:core && npm pack",
    "publish:core": "wasm-pack publish --access public ../common/ferrostar/pkg"
  },
  "dependencies": {
    "@stadiamaps/ferrostar": "file:../common/ferrostar/pkg",
    "lit": "^3.1.4",
    "maplibre-gl": "^4.5.0",
    "vite-plugin-dts": "^4.0.3"
  },
  "devDependencies": {
    "@stadiamaps/maplibre-search-box": "^1.1.0",
    "typescript": "^5.2.2",
    "vite": "^5.4.1",
    "vitest": "^2.0.5",
    "vite-plugin-wasm": "^3.3.0",
    "vite-plugin-top-level-await": "^1.4.4"
  },
  "keywords": [
    "navigation",
    "routing",
    "valhalla",
    "osrm"
  ]
}<|MERGE_RESOLUTION|>--- conflicted
+++ resolved
@@ -6,11 +6,7 @@
     "CatMe0w <CatMe0w@live.cn> (https://github.com/CatMe0w)",
     "Luke Seelenbinder <luke@stadiamaps.com>"
   ],
-<<<<<<< HEAD
-  "version": "0.13.0",
-=======
-  "version": "0.14.0",
->>>>>>> f9e91fb2
+  "version": "0.15.0",
   "license": "BSD-3-Clause",
   "type": "module",
   "main": "./dist/ferrostar-webcomponents.js",
