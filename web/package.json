{
  "name": "@stadiamaps/ferrostar-webcomponents",
  "collaborators": [
    "Ian Wagner <ian@stadiamaps.com>",
    "Jacob Fielding <jacob@rallista.app>",
    "CatMe0w <CatMe0w@live.cn> (https://github.com/CatMe0w)",
    "Luke Seelenbinder <luke@stadiamaps.com>"
  ],
<<<<<<< HEAD
  "version": "0.33.0",
=======
  "version": "0.32.1",
>>>>>>> aac2a442
  "license": "BSD-3-Clause",
  "type": "module",
  "main": "./dist/ferrostar-webcomponents.js",
  "module": "./dist/ferrostar-webcomponents.js",
  "exports": {
    ".": "./dist/ferrostar-webcomponents.js"
  },
  "files": [
    "dist"
  ],
  "types": "./dist/main.d.ts",
  "scripts": {
    "dev": "npm run build:site && vite --config vite.config.site.ts",
    "preview": "vite preview",
    "format:check": "prettier . --check",
    "format:fix": "prettier . --write",
    "test": "vitest",
    "prepare:core": "cd ../common && wasm-pack build --scope stadiamaps ferrostar --no-default-features --features wasm_js",
    "build": "npm run prepare:core && tsc && vite build",
    "build:site": "npm run build && vite build --config vite.config.site.ts",
    "pack:core": "wasm-pack pack ../common/ferrostar/pkg",
    "pack:all": "npm run pack:core && npm pack",
    "publish:core": "wasm-pack publish --access public ../common/ferrostar/pkg"
  },
  "dependencies": {
    "@stadiamaps/ferrostar": "file:../common/ferrostar/pkg",
    "@maptimy/platform-formatters": "^0.5.0",
    "lit": "^3.2.1",
    "maplibre-gl": "^4.5.0 || ^5"
  },
  "devDependencies": {
    "@stadiamaps/maplibre-search-box": "^3.0.2",
    "prettier": "^3.5.3",
    "typescript": "^5.8.3",
    "vite": "^6.2.5",
    "vite-plugin-dts": "^4.5.3",
    "vite-plugin-top-level-await": "^1.5.0",
    "vite-plugin-wasm": "^3.4.1",
    "vitest": "^3.1.1"
  },
  "keywords": [
    "navigation",
    "routing",
    "valhalla",
    "osrm"
  ]
}<|MERGE_RESOLUTION|>--- conflicted
+++ resolved
@@ -6,11 +6,7 @@
     "CatMe0w <CatMe0w@live.cn> (https://github.com/CatMe0w)",
     "Luke Seelenbinder <luke@stadiamaps.com>"
   ],
-<<<<<<< HEAD
   "version": "0.33.0",
-=======
-  "version": "0.32.1",
->>>>>>> aac2a442
   "license": "BSD-3-Clause",
   "type": "module",
   "main": "./dist/ferrostar-webcomponents.js",
