{
  "name": "@stadiamaps/ferrostar-webcomponents",
  "collaborators": [
    "Ian Wagner <ian@stadiamaps.com>",
    "Jacob Fielding <jacob@rallista.app>",
    "CatMe0w <CatMe0w@live.cn> (https://github.com/CatMe0w)",
    "Luke Seelenbinder <luke@stadiamaps.com>"
  ],
  "version": "0.31.0",
  "license": "BSD-3-Clause",
  "type": "module",
  "main": "./dist/ferrostar-webcomponents.js",
  "module": "./dist/ferrostar-webcomponents.js",
  "exports": {
    ".": "./dist/ferrostar-webcomponents.js"
  },
  "files": [
    "dist"
  ],
  "types": "./dist/main.d.ts",
  "scripts": {
    "dev": "npm run build:site && vite --config vite.config.site.ts",
    "preview": "vite preview",
    "format:check": "prettier . --check",
    "format:fix": "prettier . --write",
    "test": "vitest",
    "prepare:core": "cd ../common && wasm-pack build --scope stadiamaps ferrostar --no-default-features --features wasm_js",
    "build": "npm run prepare:core && tsc && vite build",
    "build:site": "npm run build && vite build --config vite.config.site.ts",
    "pack:core": "wasm-pack pack ../common/ferrostar/pkg",
    "pack:all": "npm run pack:core && npm pack",
    "publish:core": "wasm-pack publish --access public ../common/ferrostar/pkg"
  },
  "dependencies": {
    "@stadiamaps/ferrostar": "file:../common/ferrostar/pkg",
<<<<<<< HEAD
    "@maptimy/platform-formatters": "^0.5.0",
    "lit": "^3.1.4",
=======
    "lit": "^3.2.1",
>>>>>>> cf1cab1e
    "maplibre-gl": "^4.5.0",
    "vite-plugin-dts": "^4.5.3"
  },
  "devDependencies": {
    "@stadiamaps/maplibre-search-box": "^1.1.0",
    "prettier": "^3.5.3",
    "typescript": "^5.2.2",
    "vite": "^6.2.2",
    "vite-plugin-top-level-await": "^1.5.0",
    "vite-plugin-wasm": "^3.3.0",
    "vitest": "^3.0.9"
  },
  "keywords": [
    "navigation",
    "routing",
    "valhalla",
    "osrm"
  ]
}<|MERGE_RESOLUTION|>--- conflicted
+++ resolved
@@ -33,12 +33,8 @@
   },
   "dependencies": {
     "@stadiamaps/ferrostar": "file:../common/ferrostar/pkg",
-<<<<<<< HEAD
     "@maptimy/platform-formatters": "^0.5.0",
-    "lit": "^3.1.4",
-=======
     "lit": "^3.2.1",
->>>>>>> cf1cab1e
     "maplibre-gl": "^4.5.0",
     "vite-plugin-dts": "^4.5.3"
   },
