--- conflicted
+++ resolved
@@ -10,7 +10,6 @@
     static let carPlay = Logger(subsystem: "ferrostar", category: "carplaydelegate")
 }
 
-<<<<<<< HEAD
 private let CarPlaySceneDelegateKey = "ferrostar"
 
 private extension UISceneSession {
@@ -26,23 +25,8 @@
     }
 }
 
-class CarPlaySceneDelegate: UIResponder, UIWindowSceneDelegate, CPTemplateApplicationSceneDelegate {
-    private var carPlayViewController: UIViewController?
-
-    func scene(
-        _: UIScene, willConnectTo _: UISceneSession,
-        options _: UIScene.ConnectionOptions
-    ) {
-        // NOTE: This can also be used to set up your App's window & CarPlay scene.
-        //       This example just uses the car play specific templateApplicationScene(_:didConnect:to)
-        Logger.carPlay.info("\(#function)")
-    }
-=======
 class CarPlaySceneDelegate: NSObject, CPTemplateApplicationSceneDelegate {
     private var carPlayViewController: UIViewController?
-
-    private var carPlayManager: FerrostarCarPlayManager?
->>>>>>> 5c1648e8
 
     func templateApplicationScene(
         _ templateApplicationScene: CPTemplateApplicationScene,
