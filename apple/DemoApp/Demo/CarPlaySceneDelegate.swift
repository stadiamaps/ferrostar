--- conflicted
+++ resolved
@@ -10,13 +10,7 @@
     static let carPlay = Logger(subsystem: "ferrostar", category: "carplaydelegate")
 }
 
-<<<<<<< HEAD
-class CarPlaySceneDelegate: UIResponder, UIWindowSceneDelegate, CPTemplateApplicationSceneDelegate {
-=======
 class CarPlaySceneDelegate: NSObject, CPTemplateApplicationSceneDelegate {
-    private var carPlayViewController: UIViewController?
-
->>>>>>> 5c1648e8
     private var carPlayManager: FerrostarCarPlayManager?
 
     func templateApplicationScene(
