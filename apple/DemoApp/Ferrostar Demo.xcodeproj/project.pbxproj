--- conflicted
+++ resolved
@@ -96,11 +96,8 @@
 				FE16E4A22E0CAA73009D7B83 /* DemoAppState.swift */,
 				1611A5582B2E6E98006B131D /* DemoApp.swift */,
 				FE16E4A52E0CAB0A009D7B83 /* DemoModel.swift */,
-<<<<<<< HEAD
 				FE7D4EE02E1DB9A100E077CB /* DemoModel+RoutePreview.swift */,
-=======
 				FE0519162E2059400084240B /* DemoModel+Search.swift */,
->>>>>>> a5fd9edc
 			);
 			path = Demo;
 			sourceTree = "<group>";
@@ -238,11 +235,8 @@
 				1611A55B2B2E6E98006B131D /* DemoNavigationView.swift in Sources */,
 				FE9242DB2E0B0D610012C533 /* SwitchableLocationProvider.swift in Sources */,
 				1621C26D2CE2B42700034BA3 /* CarPlaySceneDelegate.swift in Sources */,
-<<<<<<< HEAD
 				FE7D4EE12E1DB9A100E077CB /* DemoModel+RoutePreview.swift in Sources */,
-=======
 				FE0519172E2059400084240B /* DemoModel+Search.swift in Sources */,
->>>>>>> a5fd9edc
 				1663679D2B2F6F85008BFF1F /* APIKeys.swift in Sources */,
 				FE16E4A62E0CAB0A009D7B83 /* DemoModel.swift in Sources */,
 				1611A55D2B2E6E98006B131D /* DemoApp.swift in Sources */,
