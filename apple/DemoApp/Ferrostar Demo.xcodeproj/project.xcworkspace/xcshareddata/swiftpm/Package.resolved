{
  "originHash" : "2de37ddd210ec3a7ac1bb31b310d6cec67f2fc16d8665c70ac79a0a5df2a8d43",
  "pins" : [
    {
      "identity" : "maplibre-gl-native-distribution",
      "kind" : "remoteSourceControl",
      "location" : "https://github.com/maplibre/maplibre-gl-native-distribution.git",
      "state" : {
        "revision" : "850c3ff144f3234ec6de74354f2f8f63c6ca980d",
        "version" : "6.13.0"
      }
    },
    {
      "identity" : "mockable",
      "kind" : "remoteSourceControl",
      "location" : "https://github.com/Kolos65/Mockable.git",
      "state" : {
        "revision" : "118a0b8934e585b80952586db30bcb72aef45a74",
        "version" : "0.3.2"
      }
    },
    {
      "identity" : "swift-syntax",
      "kind" : "remoteSourceControl",
      "location" : "https://github.com/swiftlang/swift-syntax.git",
      "state" : {
        "revision" : "0687f71944021d616d34d922343dcef086855920",
        "version" : "600.0.1"
      }
    },
    {
<<<<<<< HEAD
=======
      "identity" : "swiftui-dsl",
      "kind" : "remoteSourceControl",
      "location" : "https://github.com/maplibre/swiftui-dsl",
      "state" : {
        "revision" : "5bc0284ee86bee29d922c8fac0ea1069dc11227a",
        "version" : "0.12.0"
      }
    },
    {
>>>>>>> a4060bbe
      "identity" : "xctest-dynamic-overlay",
      "kind" : "remoteSourceControl",
      "location" : "https://github.com/pointfreeco/xctest-dynamic-overlay",
      "state" : {
        "revision" : "39de59b2d47f7ef3ca88a039dff3084688fe27f4",
        "version" : "1.5.2"
      }
    }
  ],
  "version" : 3
}<|MERGE_RESOLUTION|>--- conflicted
+++ resolved
@@ -29,8 +29,6 @@
       }
     },
     {
-<<<<<<< HEAD
-=======
       "identity" : "swiftui-dsl",
       "kind" : "remoteSourceControl",
       "location" : "https://github.com/maplibre/swiftui-dsl",
@@ -40,7 +38,6 @@
       }
     },
     {
->>>>>>> a4060bbe
       "identity" : "xctest-dynamic-overlay",
       "kind" : "remoteSourceControl",
       "location" : "https://github.com/pointfreeco/xctest-dynamic-overlay",
