--- conflicted
+++ resolved
@@ -5,13 +5,8 @@
       "kind" : "remoteSourceControl",
       "location" : "https://github.com/maplibre/maplibre-gl-native-distribution.git",
       "state" : {
-<<<<<<< HEAD
-        "revision" : "def156895a9ce38ea9bf9632c1e2272280ce0ae3",
-        "version" : "6.6.0"
-=======
         "revision" : "e409318144091c3ee9ad551b202e1c36695f8086",
         "version" : "6.7.0"
->>>>>>> dbf24cab
       }
     },
     {
