{
<<<<<<< HEAD
  "originHash" : "2de37ddd210ec3a7ac1bb31b310d6cec67f2fc16d8665c70ac79a0a5df2a8d43",
=======
  "originHash" : "d357985b4d7ad9aee352512dae98e0de0dcb93960231f876c3d268a1bca6155a",
>>>>>>> db40f0e6
  "pins" : [
    {
      "identity" : "anycodable",
      "kind" : "remoteSourceControl",
      "location" : "https://github.com/Flight-School/AnyCodable",
      "state" : {
        "revision" : "862808b2070cd908cb04f9aafe7de83d35f81b05",
        "version" : "0.6.7"
      }
    },
    {
      "identity" : "maplibre-gl-native-distribution",
      "kind" : "remoteSourceControl",
      "location" : "https://github.com/maplibre/maplibre-gl-native-distribution.git",
      "state" : {
        "revision" : "60d9bb85c94ce6e7fc4406cd32529fd12bdb7809",
        "version" : "6.14.0"
      }
    },
    {
      "identity" : "mockable",
      "kind" : "remoteSourceControl",
      "location" : "https://github.com/Kolos65/Mockable.git",
      "state" : {
        "revision" : "118a0b8934e585b80952586db30bcb72aef45a74",
        "version" : "0.3.2"
      }
    },
    {
      "identity" : "stadiamaps-api-swift",
      "kind" : "remoteSourceControl",
      "location" : "https://github.com/stadiamaps/stadiamaps-api-swift",
      "state" : {
        "revision" : "232878311cba0cc43c43e6b7b994215f3d7ea65c",
        "version" : "7.0.1"
      }
    },
    {
      "identity" : "swift-syntax",
      "kind" : "remoteSourceControl",
      "location" : "https://github.com/swiftlang/swift-syntax.git",
      "state" : {
        "revision" : "0687f71944021d616d34d922343dcef086855920",
        "version" : "600.0.1"
      }
    },
    {
<<<<<<< HEAD
=======
      "identity" : "swiftui-autocomplete-search",
      "kind" : "remoteSourceControl",
      "location" : "https://github.com/stadiamaps/swiftui-autocomplete-search.git",
      "state" : {
        "revision" : "6b36baf01f96b72c71b24f3edd248ca9795d845a",
        "version" : "4.0.0"
      }
    },
    {
      "identity" : "swiftui-dsl",
      "kind" : "remoteSourceControl",
      "location" : "https://github.com/maplibre/swiftui-dsl",
      "state" : {
        "revision" : "5bc0284ee86bee29d922c8fac0ea1069dc11227a",
        "version" : "0.12.0"
      }
    },
    {
>>>>>>> db40f0e6
      "identity" : "xctest-dynamic-overlay",
      "kind" : "remoteSourceControl",
      "location" : "https://github.com/pointfreeco/xctest-dynamic-overlay",
      "state" : {
        "revision" : "39de59b2d47f7ef3ca88a039dff3084688fe27f4",
        "version" : "1.5.2"
      }
    }
  ],
  "version" : 3
}<|MERGE_RESOLUTION|>--- conflicted
+++ resolved
@@ -1,9 +1,5 @@
 {
-<<<<<<< HEAD
-  "originHash" : "2de37ddd210ec3a7ac1bb31b310d6cec67f2fc16d8665c70ac79a0a5df2a8d43",
-=======
   "originHash" : "d357985b4d7ad9aee352512dae98e0de0dcb93960231f876c3d268a1bca6155a",
->>>>>>> db40f0e6
   "pins" : [
     {
       "identity" : "anycodable",
@@ -51,8 +47,6 @@
       }
     },
     {
-<<<<<<< HEAD
-=======
       "identity" : "swiftui-autocomplete-search",
       "kind" : "remoteSourceControl",
       "location" : "https://github.com/stadiamaps/swiftui-autocomplete-search.git",
@@ -71,7 +65,6 @@
       }
     },
     {
->>>>>>> db40f0e6
       "identity" : "xctest-dynamic-overlay",
       "kind" : "remoteSourceControl",
       "location" : "https://github.com/pointfreeco/xctest-dynamic-overlay",
