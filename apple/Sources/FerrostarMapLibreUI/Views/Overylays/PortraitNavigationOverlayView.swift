import FerrostarCore
import FerrostarSwiftUI
import MapKit
import MapLibre
import MapLibreSwiftDSL
import MapLibreSwiftUI
import SwiftUI

struct PortraitNavigationOverlayView: View, CustomizableNavigatingInnerGridView {
    @Environment(\.navigationFormatterCollection) var formatterCollection: any FormatterCollection

    private let navigationState: NavigationState?

    @State private var isInstructionViewExpanded: Bool = false
    @State private var instructionsViewSizeWhenNotExpanded: CGSize = .zero

<<<<<<< HEAD
    var topCenter: (() -> AnyView)?
    var topTrailing: (() -> AnyView)?
    var midLeading: (() -> AnyView)?
    var bottomLeading: (() -> AnyView)?
    var bottomTrailing: (() -> AnyView)?

=======
>>>>>>> 224a1047
    var speedLimit: Measurement<UnitSpeed>?
    var speedLimitStyle: SpeedLimitView.SignageStyle?

    var showZoom: Bool
    var onZoomIn: () -> Void
    var onZoomOut: () -> Void

    var cameraControlState: CameraControlState

    var onTapExit: (() -> Void)?

    let showMute: Bool
    let isMuted: Bool
    let onMute: () -> Void

    // MARK: Configurable Views

    var topCenter: (() -> AnyView)?
    var topTrailing: (() -> AnyView)?
    var midLeading: (() -> AnyView)?
    var bottomTrailing: (() -> AnyView)?

    var progressView: (NavigationState?, (() -> Void)?) -> AnyView
    var instructionsView: (NavigationState?, Binding<Bool>, Binding<CGSize>) -> AnyView
    var currentRoadNameView: (NavigationState?) -> AnyView

    init(
        navigationState: NavigationState?,
        speedLimit: Measurement<UnitSpeed>? = nil,
        speedLimitStyle: SpeedLimitView.SignageStyle? = nil,
        views: NavigationViewComponentBuilder,
        isMuted: Bool,
        showMute: Bool = true,
        onMute: @escaping () -> Void,
        showZoom: Bool = false,
        onZoomIn: @escaping () -> Void = {},
        onZoomOut: @escaping () -> Void = {},
<<<<<<< HEAD
        cameraControlState: CameraControlState = .hidden,
        onTapExit: (() -> Void)? = nil,
        currentRoadNameView: AnyView?
=======
        showCentering: Bool = false,
        onCenter: @escaping () -> Void = {},
        onTapExit: (() -> Void)? = nil
>>>>>>> 224a1047
    ) {
        self.navigationState = navigationState
        self.speedLimit = speedLimit
        self.speedLimitStyle = speedLimitStyle
        self.isMuted = isMuted
        self.showMute = showMute
        self.showZoom = showZoom
        self.onMute = onMute
        self.onZoomIn = onZoomIn
        self.onZoomOut = onZoomOut
        self.cameraControlState = cameraControlState
        self.onTapExit = onTapExit

        progressView = views.progressView
        instructionsView = views.instructionsView
        currentRoadNameView = views.currentRoadNameView
    }

    var body: some View {
        ZStack(alignment: .top) {
            VStack {
                Spacer()

                // The inner content is displayed vertically full screen
                // when both the visualInstructions and progress are nil.
                // It will automatically reduce height if and when either
                // view appears
                NavigatingInnerGridView(
                    speedLimit: speedLimit,
                    speedLimitStyle: speedLimitStyle,
                    isMuted: isMuted,
                    showMute: showMute,
                    onMute: onMute,
                    showZoom: showZoom,
                    onZoomIn: onZoomIn,
                    onZoomOut: onZoomOut,
                    cameraControlState: cameraControlState
                )
                .innerGrid {
                    topCenter?()
                } topTrailing: {
                    topTrailing?()
                } midLeading: {
                    midLeading?()
                } bottomLeading: {
                    bottomLeading?()
                } bottomTrailing: {
                    bottomTrailing?()
                }

                if case .navigating = navigationState?.tripState {
                    VStack {
<<<<<<< HEAD
                        if case .showRouteOverview = cameraControlState {
                            currentRoadNameView
=======
                        if !showCentering {
                            currentRoadNameView(navigationState)
>>>>>>> 224a1047
                        }

                        progressView(navigationState, onTapExit)
                    }
                }
            }
            .padding(.top, instructionsViewSizeWhenNotExpanded.height + 16)

            instructionsView(navigationState, $isInstructionViewExpanded, $instructionsViewSizeWhenNotExpanded)
        }
    }
}<|MERGE_RESOLUTION|>--- conflicted
+++ resolved
@@ -14,15 +14,6 @@
     @State private var isInstructionViewExpanded: Bool = false
     @State private var instructionsViewSizeWhenNotExpanded: CGSize = .zero
 
-<<<<<<< HEAD
-    var topCenter: (() -> AnyView)?
-    var topTrailing: (() -> AnyView)?
-    var midLeading: (() -> AnyView)?
-    var bottomLeading: (() -> AnyView)?
-    var bottomTrailing: (() -> AnyView)?
-
-=======
->>>>>>> 224a1047
     var speedLimit: Measurement<UnitSpeed>?
     var speedLimitStyle: SpeedLimitView.SignageStyle?
 
@@ -60,15 +51,8 @@
         showZoom: Bool = false,
         onZoomIn: @escaping () -> Void = {},
         onZoomOut: @escaping () -> Void = {},
-<<<<<<< HEAD
         cameraControlState: CameraControlState = .hidden,
-        onTapExit: (() -> Void)? = nil,
-        currentRoadNameView: AnyView?
-=======
-        showCentering: Bool = false,
-        onCenter: @escaping () -> Void = {},
         onTapExit: (() -> Void)? = nil
->>>>>>> 224a1047
     ) {
         self.navigationState = navigationState
         self.speedLimit = speedLimit
@@ -113,21 +97,14 @@
                     topTrailing?()
                 } midLeading: {
                     midLeading?()
-                } bottomLeading: {
-                    bottomLeading?()
                 } bottomTrailing: {
                     bottomTrailing?()
                 }
 
                 if case .navigating = navigationState?.tripState {
                     VStack {
-<<<<<<< HEAD
-                        if case .showRouteOverview = cameraControlState {
-                            currentRoadNameView
-=======
-                        if !showCentering {
+                        if case .hidden = cameraControlState {
                             currentRoadNameView(navigationState)
->>>>>>> 224a1047
                         }
 
                         progressView(navigationState, onTapExit)
