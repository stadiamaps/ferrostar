--- conflicted
+++ resolved
@@ -24,15 +24,6 @@
     public var speedLimit: Measurement<UnitSpeed>?
     public var speedLimitStyle: SpeedLimitView.SignageStyle?
 
-<<<<<<< HEAD
-    public var topCenter: (() -> AnyView)?
-    public var topTrailing: (() -> AnyView)?
-    public var midLeading: (() -> AnyView)?
-    public var bottomLeading: (() -> AnyView)?
-    public var bottomTrailing: (() -> AnyView)?
-
-=======
->>>>>>> 224a1047
     let isMuted: Bool
     let onTapMute: () -> Void
     var onTapExit: (() -> Void)?
@@ -103,7 +94,7 @@
                     userLayers
                 }
                 .navigationMapViewContentInset(
-                    mapInsets.landscape(geometry)
+                    calculatedMapViewInsets(for: geometry)
                 )
 
                 LandscapeNavigationOverlayView(
@@ -121,19 +112,12 @@
                     showZoom: true,
                     onZoomIn: { camera.incrementZoom(by: 1) },
                     onZoomOut: { camera.incrementZoom(by: -1) },
-<<<<<<< HEAD
                     cameraControlState: camera.isTrackingUserLocationWithCourse ? CameraControlState.showRecenter {
                         // TODO:
                     } : .showRecenter {
                         camera = navigationCamera
                     },
-                    onTapExit: onTapExit,
-                    currentRoadNameView: currentRoadNameView
-=======
-                    showCentering: !camera.isTrackingUserLocationWithCourse,
-                    onCenter: { camera = navigationCamera },
                     onTapExit: onTapExit
->>>>>>> 224a1047
                 )
                 .innerGrid {
                     topCenter?()
@@ -141,13 +125,19 @@
                     topTrailing?()
                 } midLeading: {
                     midLeading?()
-                } bottomLeading: {
-                    bottomLeading?()
                 } bottomTrailing: {
                     bottomTrailing?()
                 }
                 .complementSafeAreaInsets(parentGeometry: geometry, minimumInsets: minimumSafeAreaInsets)
             }
+        }
+    }
+
+    func calculatedMapViewInsets(for geometry: GeometryProxy) -> NavigationMapViewContentInsetMode {
+        if case .rect = camera.state {
+            .edgeInset(UIEdgeInsets(top: 0, left: 0, bottom: 0, right: 0))
+        } else {
+            mapInsets.landscape(geometry)
         }
     }
 }
