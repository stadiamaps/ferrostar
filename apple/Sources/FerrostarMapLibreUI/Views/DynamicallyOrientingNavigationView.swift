--- conflicted
+++ resolved
@@ -7,18 +7,10 @@
 import SwiftUI
 
 /// A navigation view that dynamically switches between portrait and landscape orientations.
-<<<<<<< HEAD
-public struct DynamicallyOrientingNavigationView<T: SpokenInstructionObserver & ObservableObject>: View,
-    CustomizableNavigatingInnerGridView
-{
-=======
 public struct DynamicallyOrientingNavigationView: View, CustomizableNavigatingInnerGridView, SpeedLimitViewHost {
->>>>>>> 14b41be5
     @Environment(\.navigationFormatterCollection) var formatterCollection: any FormatterCollection
 
     @State private var orientation = UIDevice.current.orientation
-
-    private let spokenInstructionObserver: T
 
     let styleURL: URL
     @Binding var camera: MapViewCamera
@@ -35,8 +27,9 @@
     public var midLeading: (() -> AnyView)?
     public var bottomTrailing: (() -> AnyView)?
 
+    let isMuted: Bool
+    let onTapMute: () -> Void
     var onTapExit: (() -> Void)?
-    let showMute: Bool
 
     public var minimumSafeAreaInsets: EdgeInsets
 
@@ -58,17 +51,17 @@
         camera: Binding<MapViewCamera>,
         navigationCamera: MapViewCamera = .automotiveNavigation(),
         navigationState: NavigationState?,
+        isMuted: Bool,
         minimumSafeAreaInsets: EdgeInsets = EdgeInsets(top: 16, leading: 16, bottom: 16, trailing: 16),
-        showMute: Bool = false,
-        spokenInstructionObserver: T = DummyInstructionObserver(),
+        onTapMute: @escaping () -> Void,
         onTapExit: (() -> Void)? = nil,
         @MapViewContentBuilder makeMapContent: () -> [StyleLayerDefinition] = { [] }
     ) {
         self.styleURL = styleURL
         self.navigationState = navigationState
+        self.isMuted = isMuted
         self.minimumSafeAreaInsets = minimumSafeAreaInsets
-        self.showMute = showMute
-        self.spokenInstructionObserver = spokenInstructionObserver
+        self.onTapMute = onTapMute
         self.onTapExit = onTapExit
 
         userLayers = makeMapContent()
@@ -101,13 +94,14 @@
                         navigationState: navigationState,
                         speedLimit: speedLimit,
                         speedLimitStyle: speedLimitStyle,
+                        isMuted: isMuted,
+                        showMute: true,
+                        onMute: onTapMute,
                         showZoom: true,
                         onZoomIn: { camera.incrementZoom(by: 1) },
                         onZoomOut: { camera.incrementZoom(by: -1) },
                         showCentering: !camera.isTrackingUserLocationWithCourse,
                         onCenter: { camera = navigationCamera },
-                        showMute: showMute,
-                        spokenInstructionObserver: spokenInstructionObserver,
                         onTapExit: onTapExit
                     )
                     .innerGrid {
@@ -124,13 +118,14 @@
                         navigationState: navigationState,
                         speedLimit: speedLimit,
                         speedLimitStyle: speedLimitStyle,
+                        isMuted: isMuted,
+                        showMute: true,
+                        onMute: onTapMute,
                         showZoom: true,
                         onZoomIn: { camera.incrementZoom(by: 1) },
                         onZoomOut: { camera.incrementZoom(by: -1) },
                         showCentering: !camera.isTrackingUserLocationWithCourse,
                         onCenter: { camera = navigationCamera },
-                        showMute: showMute,
-                        spokenInstructionObserver: spokenInstructionObserver,
                         onTapExit: onTapExit
                     )
                     .innerGrid {
@@ -168,7 +163,9 @@
     return DynamicallyOrientingNavigationView(
         styleURL: URL(string: "https://demotiles.maplibre.org/style.json")!,
         camera: .constant(.center(userLocation.clLocation.coordinate, zoom: 12)),
-        navigationState: state
+        navigationState: state,
+        isMuted: true,
+        onTapMute: {}
     )
     .navigationFormatterCollection(FoundationFormatterCollection(distanceFormatter: formatter))
 }
@@ -187,7 +184,9 @@
     return DynamicallyOrientingNavigationView(
         styleURL: URL(string: "https://demotiles.maplibre.org/style.json")!,
         camera: .constant(.center(userLocation.clLocation.coordinate, zoom: 12)),
-        navigationState: state
+        navigationState: state,
+        isMuted: true,
+        onTapMute: {}
     )
     .navigationFormatterCollection(FoundationFormatterCollection(distanceFormatter: formatter))
 }