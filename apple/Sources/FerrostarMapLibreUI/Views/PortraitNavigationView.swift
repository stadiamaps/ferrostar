import FerrostarCore
import FerrostarSwiftUI
import MapKit
import MapLibre
import MapLibreSwiftDSL
import MapLibreSwiftUI
import SwiftUI

/// A portrait orientation navigation view that includes the InstructionsView at the top.
public struct PortraitNavigationView: View,
    CustomizableNavigatingInnerGridView, NavigationViewConfigurable, SpeedLimitViewHost
{
    @Environment(\.navigationFormatterCollection) var formatterCollection: any FormatterCollection

    let styleURL: URL
    @Binding var camera: MapViewCamera
    let navigationCamera: MapViewCamera
    public var mapInsets: NavigationMapViewContentInsetBundle

    private var navigationState: NavigationState?
    private let userLayers: [StyleLayerDefinition]

    public var speedLimit: Measurement<UnitSpeed>?
    public var speedLimitStyle: SpeedLimitView.SignageStyle?

    let isMuted: Bool
    let onTapMute: () -> Void
    var onTapExit: (() -> Void)?

    public var minimumSafeAreaInsets: EdgeInsets

    // MARK: Configurable Views

    public var topCenter: (() -> AnyView)?
    public var topTrailing: (() -> AnyView)?
    public var midLeading: (() -> AnyView)?
    public var bottomLeading: (() -> AnyView)?
    public var bottomTrailing: (() -> AnyView)?

    public var progressView: ((NavigationState?, (() -> Void)?) -> AnyView)?
    public var instructionsView: ((NavigationState?, Binding<Bool>, Binding<CGSize>) -> AnyView)?
    public var currentRoadNameView: ((NavigationState?) -> AnyView)?

    /// Create a portrait navigation view. This view is optimized for display on a portrait screen where the
    /// instructions and trip progress view are on the top and bottom of the screen.
    /// The user puck and route are optimized for the center of the screen.
    ///
    /// - Parameters:
    ///   - styleURL: The map's style url.
    ///   - camera: The camera binding that represents the current camera on the map.
    ///   - navigationCamera: The default navigation camera. This sets the initial camera & is also used when the center
    ///                       on user button it tapped.
    ///   - navigationState: The current ferrostar navigation state provided by the Ferrostar core.
    ///   - minimumSafeAreaInsets: The minimum padding to apply from safe edges. See `complementSafeAreaInsets`.
    ///   - onTapExit: An optional behavior to run when the ``TripProgressView`` exit button is tapped. When nil
    /// (default) the
    /// exit button is hidden.
    ///   - makeMapContent: Custom maplibre symbols to display on the map view.
    public init(
        styleURL: URL,
        camera: Binding<MapViewCamera>,
        navigationCamera: MapViewCamera = .automotiveNavigation(),
        navigationState: NavigationState?,
        isMuted: Bool,
        minimumSafeAreaInsets: EdgeInsets = EdgeInsets(top: 16, leading: 16, bottom: 16, trailing: 16),
        onTapMute: @escaping () -> Void,
        onTapExit: (() -> Void)? = nil,
        @MapViewContentBuilder makeMapContent: () -> [StyleLayerDefinition] = { [] }
    ) {
        self.styleURL = styleURL
        self.navigationState = navigationState
        self.isMuted = isMuted
        self.minimumSafeAreaInsets = minimumSafeAreaInsets
        self.onTapMute = onTapMute
        self.onTapExit = onTapExit

        userLayers = makeMapContent()

        _camera = camera
        self.navigationCamera = navigationCamera
        mapInsets = NavigationMapViewContentInsetBundle()
    }

    public var body: some View {
        GeometryReader { geometry in
            ZStack {
                NavigationMapView(
                    styleURL: styleURL,
                    camera: $camera,
                    navigationState: navigationState,
                    onStyleLoaded: { _ in
                        camera = navigationCamera
                    }
                ) {
                    userLayers
                }
                .navigationMapViewContentInset(
                    mapInsets.portrait(geometry)
                )

                PortraitNavigationOverlayView(
                    navigationState: navigationState,
                    speedLimit: speedLimit,
                    speedLimitStyle: speedLimitStyle,
                    views: NavigationViewComponentBuilder(
                        progressView: progressView,
                        instructionsView: instructionsView,
                        currentRoadNameView: currentRoadNameView
                    ),
                    isMuted: isMuted,
                    showMute: true,
                    onMute: onTapMute,
                    showZoom: true,
                    onZoomIn: { camera.incrementZoom(by: 1) },
                    onZoomOut: { camera.incrementZoom(by: -1) },
<<<<<<< HEAD
                    cameraControlState: camera.isTrackingUserLocationWithCourse ? CameraControlState.showRecenter {
                        // TODO:
                    } : .showRecenter { // TODO: Third case when not navigating!
                        camera = navigationCamera
                    },
                    onTapExit: onTapExit,
                    currentRoadNameView: currentRoadNameView
=======
                    showCentering: !camera.isTrackingUserLocationWithCourse,
                    onCenter: { camera = navigationCamera },
                    onTapExit: onTapExit
>>>>>>> 224a1047
                )
                .innerGrid {
                    topCenter?()
                } topTrailing: {
                    topTrailing?()
                } midLeading: {
                    midLeading?()
                } bottomLeading: {
                    bottomLeading?()
                } bottomTrailing: {
                    bottomTrailing?()
                }.complementSafeAreaInsets(parentGeometry: geometry, minimumInsets: minimumSafeAreaInsets)
            }
        }
    }
}

#Preview("Portrait Navigation View (Imperial)") {
    // TODO: Make map URL configurable but gitignored
    let state = NavigationState.modifiedPedestrianExample(droppingNWaypoints: 4)

    let formatter = MKDistanceFormatter()
    formatter.locale = Locale(identifier: "en-US")
    formatter.units = .imperial

    guard case let .navigating(_, snappedUserLocation: userLocation, _, _, _, _, _, _, _) = state.tripState else {
        return EmptyView()
    }

    return PortraitNavigationView(
        styleURL: URL(string: "https://demotiles.maplibre.org/style.json")!,
        camera: .constant(.center(userLocation.clLocation.coordinate, zoom: 12)),
        navigationState: state,
        isMuted: true,
        onTapMute: {}
    )
    .navigationFormatterCollection(FoundationFormatterCollection(distanceFormatter: formatter))
}

#Preview("Portrait Navigation View (Metric)") {
    // TODO: Make map URL configurable but gitignored
    let state = NavigationState.modifiedPedestrianExample(droppingNWaypoints: 4)

    let formatter = MKDistanceFormatter()
    formatter.locale = Locale(identifier: "en-US")
    formatter.units = .metric

    guard case let .navigating(_, snappedUserLocation: userLocation, _, _, _, _, _, _, _) = state.tripState else {
        return EmptyView()
    }

    return PortraitNavigationView(
        styleURL: URL(string: "https://demotiles.maplibre.org/style.json")!,
        camera: .constant(.center(userLocation.clLocation.coordinate, zoom: 12)),
        navigationState: state,
        isMuted: true,
        onTapMute: {}
    )
    .navigationFormatterCollection(FoundationFormatterCollection(distanceFormatter: formatter))
}<|MERGE_RESOLUTION|>--- conflicted
+++ resolved
@@ -95,7 +95,7 @@
                     userLayers
                 }
                 .navigationMapViewContentInset(
-                    mapInsets.portrait(geometry)
+                    calculatedMapViewInsets(for: geometry)
                 )
 
                 PortraitNavigationOverlayView(
@@ -113,19 +113,12 @@
                     showZoom: true,
                     onZoomIn: { camera.incrementZoom(by: 1) },
                     onZoomOut: { camera.incrementZoom(by: -1) },
-<<<<<<< HEAD
                     cameraControlState: camera.isTrackingUserLocationWithCourse ? CameraControlState.showRecenter {
                         // TODO:
                     } : .showRecenter { // TODO: Third case when not navigating!
                         camera = navigationCamera
                     },
-                    onTapExit: onTapExit,
-                    currentRoadNameView: currentRoadNameView
-=======
-                    showCentering: !camera.isTrackingUserLocationWithCourse,
-                    onCenter: { camera = navigationCamera },
                     onTapExit: onTapExit
->>>>>>> 224a1047
                 )
                 .innerGrid {
                     topCenter?()
@@ -133,12 +126,18 @@
                     topTrailing?()
                 } midLeading: {
                     midLeading?()
-                } bottomLeading: {
-                    bottomLeading?()
                 } bottomTrailing: {
                     bottomTrailing?()
                 }.complementSafeAreaInsets(parentGeometry: geometry, minimumInsets: minimumSafeAreaInsets)
             }
+        }
+    }
+
+    func calculatedMapViewInsets(for geometry: GeometryProxy) -> NavigationMapViewContentInsetMode {
+        if case .rect = camera.state {
+            .edgeInset(UIEdgeInsets(top: 0, left: 0, bottom: 0, right: 0))
+        } else {
+            mapInsets.portrait(geometry)
         }
     }
 }
