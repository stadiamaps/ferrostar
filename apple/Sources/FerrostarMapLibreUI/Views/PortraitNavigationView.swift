--- conflicted
+++ resolved
@@ -7,19 +7,11 @@
 import SwiftUI
 
 /// A portrait orientation navigation view that includes the InstructionsView at the top.
-<<<<<<< HEAD
-public struct PortraitNavigationView<T: SpokenInstructionObserver & ObservableObject>: View,
-    CustomizableNavigatingInnerGridView
-{
-=======
 public struct PortraitNavigationView: View, CustomizableNavigatingInnerGridView, SpeedLimitViewHost {
->>>>>>> 14b41be5
     @Environment(\.navigationFormatterCollection) var formatterCollection: any FormatterCollection
 
     let styleURL: URL
     // TODO: Configurable camera and user "puck" rotation modes
-
-    private let spokenInstructionObserver: T
 
     private var navigationState: NavigationState?
     private let userLayers: [StyleLayerDefinition]
@@ -36,8 +28,9 @@
 
     @Binding var camera: MapViewCamera
     let navigationCamera: MapViewCamera
-    let showMute: Bool
 
+    let isMuted: Bool
+    let onTapMute: () -> Void
     var onTapExit: (() -> Void)?
 
     /// Create a portrait navigation view. This view is optimized for display on a portrait screen where the
@@ -59,17 +52,17 @@
         camera: Binding<MapViewCamera>,
         navigationCamera: MapViewCamera = .automotiveNavigation(),
         navigationState: NavigationState?,
+        isMuted: Bool,
         minimumSafeAreaInsets: EdgeInsets = EdgeInsets(top: 16, leading: 16, bottom: 16, trailing: 16),
-        showMute: Bool = false,
-        spokenInstructionObserver: T = DummyInstructionObserver(),
+        onTapMute: @escaping () -> Void,
         onTapExit: (() -> Void)? = nil,
         @MapViewContentBuilder makeMapContent: () -> [StyleLayerDefinition] = { [] }
     ) {
         self.styleURL = styleURL
         self.navigationState = navigationState
+        self.isMuted = isMuted
         self.minimumSafeAreaInsets = minimumSafeAreaInsets
-        self.showMute = showMute
-        self.spokenInstructionObserver = spokenInstructionObserver
+        self.onTapMute = onTapMute
         self.onTapExit = onTapExit
 
         userLayers = makeMapContent()
@@ -97,13 +90,14 @@
                     navigationState: navigationState,
                     speedLimit: speedLimit,
                     speedLimitStyle: speedLimitStyle,
+                    isMuted: isMuted,
+                    showMute: true,
+                    onMute: onTapMute,
                     showZoom: true,
                     onZoomIn: { camera.incrementZoom(by: 1) },
                     onZoomOut: { camera.incrementZoom(by: -1) },
                     showCentering: !camera.isTrackingUserLocationWithCourse,
                     onCenter: { camera = navigationCamera },
-                    showMute: showMute,
-                    spokenInstructionObserver: spokenInstructionObserver,
                     onTapExit: onTapExit
                 )
                 .innerGrid {
@@ -135,7 +129,9 @@
     return PortraitNavigationView(
         styleURL: URL(string: "https://demotiles.maplibre.org/style.json")!,
         camera: .constant(.center(userLocation.clLocation.coordinate, zoom: 12)),
-        navigationState: state
+        navigationState: state,
+        isMuted: true,
+        onTapMute: {}
     )
     .navigationFormatterCollection(FoundationFormatterCollection(distanceFormatter: formatter))
 }
@@ -155,7 +151,9 @@
     return PortraitNavigationView(
         styleURL: URL(string: "https://demotiles.maplibre.org/style.json")!,
         camera: .constant(.center(userLocation.clLocation.coordinate, zoom: 12)),
-        navigationState: state
+        navigationState: state,
+        isMuted: true,
+        onTapMute: {}
     )
     .navigationFormatterCollection(FoundationFormatterCollection(distanceFormatter: formatter))
 }