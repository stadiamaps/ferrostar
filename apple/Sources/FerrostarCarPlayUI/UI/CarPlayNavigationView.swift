--- conflicted
+++ resolved
@@ -10,12 +10,7 @@
 public struct CarPlayNavigationView: View,
     SpeedLimitViewHost, NavigationViewConfigurable
 {
-<<<<<<< HEAD
     private let navigationState: NavigationState?
-    @Environment(\.navigationFormatterCollection) var formatterCollection: any FormatterCollection
-=======
-    @StateObject var ferrostarCore: FerrostarCore
->>>>>>> 14666678
 
     let styleURL: URL
 
