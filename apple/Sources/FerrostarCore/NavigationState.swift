import CoreLocation
import FerrostarCoreFFI
import Foundation

/// An observable state object, to make binding easier for SwiftUI applications.
///
/// While the core generally does not include UI, this is purely at the model layer and should be implemented
/// the same for all frontends.
public struct NavigationState: Hashable {
    public internal(set) var tripState: TripState
    public internal(set) var routeGeometry: [GeographicCoordinate]

    // TODO: This probably gets removed once we have an observer protocol

    /// Indicates when the core is calculating a new route due to the user being off route
    public internal(set) var isCalculatingNewRoute: Bool = false

    init(tripState: TripState, routeGeometry: [GeographicCoordinate], isCalculatingNewRoute: Bool = false) {
        self.tripState = tripState
        self.routeGeometry = routeGeometry
        self.isCalculatingNewRoute = isCalculatingNewRoute
    }

    public var currentProgress: TripProgress? {
        guard case let .navigating(_, _, _, _, progress, _, _,
                                   _, _) = tripState
        else {
            return nil
        }

        return progress
    }

    public var currentVisualInstruction: VisualInstruction? {
        guard case let .navigating(_, _, _, _, _, _, visualInstruction, _, _) = tripState else {
            return nil
        }

        return visualInstruction
    }

    public var remainingSteps: [RouteStep]? {
        guard case let .navigating(_, _, remainingSteps, _, _, _, _, _, _) = tripState else {
            return nil
        }

        return remainingSteps
    }

    /// The current geometry segment's annotations in a JSON string.
    ///
    /// A segment is the line between two coordinates on the geometry.
    public var currentAnnotationJSON: String? {
        guard case let .navigating(_, _, _, _, _, _, _, _, annotationJson) = tripState else {
            return nil
        }

        return annotationJson
    }

<<<<<<< HEAD
    public var currentRoadName: String? {
        guard case let .navigating(_, _, remainingSteps, _, _, _, _, _, _) = tripState else {
            return nil
        }

        let roadName = remainingSteps.first?.roadName?.trimmingCharacters(in: .whitespacesAndNewlines)

        if roadName?.isEmpty == true {
            return nil
        } else {
            return roadName
=======
    public var isNavigating: Bool {
        switch tripState {
        case .navigating:
            true
        case .complete, .idle:
            false
>>>>>>> dbee23ae
        }
    }
}<|MERGE_RESOLUTION|>--- conflicted
+++ resolved
@@ -58,7 +58,15 @@
         return annotationJson
     }
 
-<<<<<<< HEAD
+    public var isNavigating: Bool {
+        switch tripState {
+        case .navigating:
+            true
+        case .complete, .idle:
+            false
+        }
+    }
+
     public var currentRoadName: String? {
         guard case let .navigating(_, _, remainingSteps, _, _, _, _, _, _) = tripState else {
             return nil
@@ -70,14 +78,6 @@
             return nil
         } else {
             return roadName
-=======
-    public var isNavigating: Bool {
-        switch tripState {
-        case .navigating:
-            true
-        case .complete, .idle:
-            false
->>>>>>> dbee23ae
         }
     }
 }