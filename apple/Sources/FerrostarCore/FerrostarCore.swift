import CoreLocation
import FerrostarCoreFFI
import Foundation

enum FerrostarCoreError: Error, Equatable {
    /// The user has disabled location services for this app.
    case locationServicesDisabled
    case userLocationUnknown
    /// The route request from the route adapter has an invalid URL.
    ///
    /// This should never be encountered by end users of the library, and indicates a programming error
    /// in the route adapter.
    case invalidRequestUrl
    /// Invalid (non-2xx) HTTP status
    case httpStatusCode(Int)
}

/// Corrective action to take when the user deviates from the route.
public enum CorrectiveAction {
    /// Don't do anything.
    ///
    /// Note that this is most commonly paired with no route deviation tracking as a formality.
    /// Think twice before using this as a mechanism for implementing your own logic outside of the provided framework,
    /// as doing so will mean you miss out on state updates around alternate route calculation.
    case doNothing
    /// Tells the core to fetch new routes from the route adapter.
    ///
    /// Once they are available, the delegate will be notified of the new routes.
    case getNewRoutes(waypoints: [Waypoint])
}

/// Receives events from ``FerrostarCore``.
///
/// This is the central point responsible for relaying updates back to the application.
public protocol FerrostarCoreDelegate: AnyObject {
    /// Called when navigation is started on a specific route.
    func core(_ core: FerrostarCore, didStartWith route: Route)

    /// Called when the core detects that the user has deviated from the route.
    ///
    /// This hook enables app developers to take the most appropriate corrective action.
    func core(
        _ core: FerrostarCore,
        correctiveActionForDeviation deviationInMeters: Double,
        remainingWaypoints waypoints: [Waypoint]
    ) -> CorrectiveAction

    /// Called when the core has loaded alternate routes.
    ///
    /// The developer may decide whether or not to act on this information given the current trip state.
    /// This is currently used for recalculation when the user diverges from the route, but can be extended for other
    /// uses in the future.
    /// Note that the `isCalculatingNewRoute` property of ``NavigationState`` will be true until this method returns.
    /// Delegates may thus rely on this state introspection to decide what action to take given alternate routes.
    func core(_ core: FerrostarCore, loadedAlternateRoutes routes: [Route])
}

/// This is the entrypoint for end users of Ferrostar on iOS, and is responsible
/// for "driving" the navigation with location updates and other events.
///
/// The usual flow is for callers to configure an instance of the core, set a ``delegate``,
/// and reuse the instance for as long as it makes sense (necessarily somewhat app-specific).
/// You can first call ``getRoutes(initialLocation:waypoints:)``
/// to fetch a list of possible routes asynchronously. After selecting a suitable route (either interactively by the
/// user, or programmatically), call ``startNavigation(route:config:)`` to start a session.
///
/// NOTE: it is the responsibility of the caller to ensure that the location provider is authorized to get
/// live user location with high precision.
// TODO: See about making FerrostarCore its own actor; then we can verify that we've published things back on the main actor. Need to see if this is possible with obj-c interop. See https://github.com/apple/swift-evolution/blob/main/proposals/0306-actors.md#actor-interoperability-with-objective-c
@objc public class FerrostarCore: NSObject, ObservableObject {
    /// The delegate which will receive Ferrostar core events.
    public weak var delegate: FerrostarCoreDelegate?

    /// The spoken instruction observer; responsible for text-to-speech announcements.
    public let spokenInstructionObserver: SpokenInstructionObserver

    /// The minimum time to wait before initiating another route recalculation.
    ///
    /// This matters in the case that a user is off route, the framework calculates a new route,
    /// and the user is determined to still be off the new route.
    /// This adds a minimum delay (default 5 seconds).
    public var minimumTimeBeforeRecalculaton: TimeInterval = 5

    /// The minimum distance (in meters) the user must move before performing another route recaluclation.
    ///
    /// This ensures that, while the user remains off the route, we don't keep triggering useless recalculations.
    public var minimumMovementBeforeRecaluclation = CLLocationDistance(50)

    /// The observable state of the model (for easy binding in SwiftUI views).
    @Published private var coreNavState: NavState?
    @Published public private(set) var state: NavigationState?
    @Published public private(set) var route: Route?

    public let annotation: (any AnnotationPublishing)?

    private let networkSession: URLRequestLoading
    private let routeProvider: RouteProvider
    private let locationProvider: LocationProviding
    private var navigationController: NavigatorProtocol?
    private var routeRequestInFlight = false
    private var lastAutomaticRecalculation: Date? = nil
    private var lastLocation: UserLocation? = nil
    // The last location from which we triggered a recalculation
    private var lastRecalculationLocation: UserLocation? = nil
    private var recalculationTask: Task<Void, Never>?
    private var queuedUtteranceIDs: Set<UUID> = Set()

    private var config: SwiftNavigationControllerConfig

    /// Initializes a core instance with the given parameters.
    ///
    /// This designated initializer is the most flexible, but the convenience ones may be easier to use.
    /// for common configuraitons.
    ///
    /// - Parameters:
    ///   - routeProvider: The route provider is responsible for fetching routes from a server or locally.
    ///   - locationProvider: The location provider is responsible for tracking the user's location for navigation trip
    /// updates.
    ///   - navigationControllerConfig: Configure the behavior of the navigation controller.
    ///   - networkSession: The network session to run route fetches on. A custom ``RouteProvider`` may not use this.
    ///   - annotation: An implementation of the annotation publisher that transforms custom annotation JSON into
    /// published values of defined swift types.
    public init(
        routeProvider: RouteProvider,
        locationProvider: LocationProviding,
        navigationControllerConfig: SwiftNavigationControllerConfig,
        networkSession: URLRequestLoading,
        annotation: (any AnnotationPublishing)? = nil,
        spokenInstructionObserver: SpokenInstructionObserver =
            .initAVSpeechSynthesizer() // Set up the a standard Apple AV Speech Synth.
    ) {
        self.routeProvider = routeProvider
        self.locationProvider = locationProvider
        config = navigationControllerConfig
        self.networkSession = networkSession
        self.annotation = annotation
        self.spokenInstructionObserver = spokenInstructionObserver

        super.init()

        // Location provider setup
        locationProvider.delegate = self

        // Annotation publisher setup
        self.annotation?.configure($state)
    }

    /// Initializes a core instance for a Valhalla API accessed over HTTP.
    ///
    /// - Parameters
    ///   - valhallaEndpointUrl: The URL of the Valhalla endpoint you're trying to hit for route requests. If necessary,
    /// include your API key here.
    ///   - profile: The Valhalla costing model to use for route requests.
    ///   - navigationControllerConfig: Configuration of the navigation session.
    ///   - options: A dictionary of options to include in the request. The Valhalla request generator sets several
    /// automatically (like `format`), but this lets you add arbitrary options so you can access the full API.
    ///   - networkSession: The network session to use. Don't set this unless you need to replace the networking stack
    /// (ex: for testing).
    ///   - annotation: An implementation of the annotation publisher that transforms custom annotation JSON into
    /// published values of defined swift types.
    public convenience init(
        valhallaEndpointUrl: URL,
        profile: String,
        locationProvider: LocationProviding,
        navigationControllerConfig: SwiftNavigationControllerConfig,
        options: [String: Any] = [:],
        networkSession: URLRequestLoading = URLSession.shared,
        annotation: (any AnnotationPublishing)? = nil,
        spokenInstructionObserver: SpokenInstructionObserver =
            .initAVSpeechSynthesizer()
    ) throws {
        guard
            let jsonOptions = try String(
                data: JSONSerialization.data(withJSONObject: options),
                encoding: .utf8
            )
        else {
            throw InstantiationError.OptionsJsonParseError
        }

        let adapter = try RouteAdapter.newValhallaHttp(
            endpointUrl: valhallaEndpointUrl.absoluteString,
            profile: profile,
            optionsJson: jsonOptions
        )
        self.init(
            routeProvider: .routeAdapter(adapter),
            locationProvider: locationProvider,
            navigationControllerConfig: navigationControllerConfig,
            networkSession: networkSession,
            annotation: annotation,
            spokenInstructionObserver: spokenInstructionObserver
        )
    }

    public convenience init(
        routeAdapter: RouteAdapterProtocol,
        locationProvider: LocationProviding,
        navigationControllerConfig: SwiftNavigationControllerConfig,
        networkSession: URLRequestLoading = URLSession.shared,
        annotation: (any AnnotationPublishing)? = nil,
        spokenInstructionObserver: SpokenInstructionObserver =
            .initAVSpeechSynthesizer()
    ) {
        self.init(
            routeProvider: .routeAdapter(routeAdapter),
            locationProvider: locationProvider,
            navigationControllerConfig: navigationControllerConfig,
            networkSession: networkSession,
            annotation: annotation,
            spokenInstructionObserver: spokenInstructionObserver
        )
    }

    public convenience init(
        customRouteProvider: CustomRouteProvider,
        locationProvider: LocationProviding,
        navigationControllerConfig: SwiftNavigationControllerConfig,
        networkSession: URLRequestLoading = URLSession.shared,
        annotation: (any AnnotationPublishing)? = nil,
        spokenInstructionObserver: SpokenInstructionObserver =
            .initAVSpeechSynthesizer()
    ) {
        self.init(
            routeProvider: .customProvider(customRouteProvider),
            locationProvider: locationProvider,
            navigationControllerConfig: navigationControllerConfig,
            networkSession: networkSession,
            annotation: annotation,
            spokenInstructionObserver: spokenInstructionObserver
        )
    }

    /// Tries to get routes visiting one or more waypoints starting from the initial location.
    ///
    /// Success and failure are communicated via ``delegate`` methods.
    public func getRoutes(initialLocation: UserLocation, waypoints: [Waypoint]) async throws
        -> [Route]
    {
        routeRequestInFlight = true

        defer {
            routeRequestInFlight = false
        }

        switch routeProvider {
        case let .customProvider(provider):
            return try await provider.getRoutes(userLocation: initialLocation, waypoints: waypoints)
        case let .routeAdapter(routeAdapter):
            let routeRequest = try routeAdapter.generateRequest(
                userLocation: initialLocation,
                waypoints: waypoints
            )

            let urlRequest = try routeRequest.urlRequest
            let (data, response) = try await networkSession.loadData(with: urlRequest)

            if let res = response as? HTTPURLResponse, res.statusCode < 200 || res.statusCode >= 300 {
                throw FerrostarCoreError.httpStatusCode(res.statusCode)
            } else {
                let routes = try routeAdapter.parseResponse(response: data)

                return routes
            }
        }
    }

    /// Starts navigation with the given route. Any previous navigation session is dropped.
    ///
    /// - Parameters:
    ///   - route: The route to navigate.
    ///   - userLocation: The user's location. This should be as close to the users location and the start of the route
    /// as possible. If the location is too stale, the user may be almost immediately flagged as off the route,
    /// triggering a recalculation.
    /// If this parameter is `nil`, the last location will be obtained from the configured location provider
    /// automatically.
    /// If no location is available, this method will throw an exception.
    ///   - config: Override the configuration for the navigation session. This was provided on init.
    public func startNavigation(
        route: Route,
        userLocation: UserLocation? = nil,
        config: SwiftNavigationControllerConfig? = nil
    ) throws {
        // This is technically possible, so we need to check and throw, but
        // it should be rather difficult to get a location fix, get a route,
        // and then somehow this property go nil again.
        guard let location = userLocation ?? locationProvider.lastLocation else {
            throw FerrostarCoreError.userLocationUnknown
        }
        // TODO: We should be able to circumvent this and simply start updating, wait and start nav.

        // Apply the new config if one was provided to override.
        self.config = config ?? self.config

        // Configure the navigation controller. This is required to build the initial state.
        let controller = createNavigator(
            route: route, config: self.config.ffiValue, shouldRecord: false
        )
        navigationController = controller

        locationProvider.startUpdating()

        self.route = route

        let navState = controller.getInitialState(location: location)
        coreNavState = navState
        state = NavigationState(
<<<<<<< HEAD
            tripState: navState.tripState,
=======
            navState: navState,
>>>>>>> 4920a801
            routeGeometry: route.geometry
        )

        DispatchQueue.main.async {
<<<<<<< HEAD
            self.update(
                newState: navState,
                location: location
            )
=======
            self.update(navState, location: location)
>>>>>>> 4920a801
        }
    }

    public func advanceToNextStep() {
<<<<<<< HEAD
        guard let controller = navigationController, let navState = coreNavState,
              let lastLocation
=======
        guard let controller = navigationController, let state = coreNavState, let lastLocation
>>>>>>> 4920a801
        else {
            return
        }

<<<<<<< HEAD
        let newState = controller.advanceToNextStep(state: navState)
        update(newState: newState, location: lastLocation)
=======
        let newState = controller.advanceToNextStep(state: state)
        update(newState, location: lastLocation)
>>>>>>> 4920a801
    }

    // TODO: Ability to pause without totally stopping and clearing state

    /// Stops navigation and stops requesting location updates (to save battery).
    public func stopNavigation() {
        navigationController = nil
        route = nil
        state = nil
        queuedUtteranceIDs.removeAll()
        locationProvider.stopUpdating()
        spokenInstructionObserver.stopAndClearQueue()
        lastRecalculationLocation = nil
    }

    /// Internal state update.
    ///
    /// You should call this rather than setting properties directly
<<<<<<< HEAD
    private func update(newState: NavState, location: UserLocation) {
        DispatchQueue.main.async {
            self.state?.tripState = newState.tripState

            switch newState.tripState {
=======
    private func update(_ state: NavState, location: UserLocation) {
        DispatchQueue.main.async {
            self.coreNavState = state
            self.state?.tripState = state.tripState

            switch state.tripState {
>>>>>>> 4920a801
            case let .navigating(
                currentStepGeometryIndex: _,
                userLocation: _,
                snappedUserLocation: _,
                remainingSteps: _,
                remainingWaypoints: remainingWaypoints,
                progress: _,
                summary: _,
                deviation: deviation,
                visualInstruction: _,
                spokenInstruction: spokenInstruction,
                annotationJson: _
            ):
                switch deviation {
                case .noDeviation:
                    // No action
                    break
                case let .offRoute(deviationFromRouteLine: deviationFromRouteLine):
                    guard !self.routeRequestInFlight, // We can't have a request in flight already
                          // Ensure a minimum cool down before a new route fetch
                          self.lastAutomaticRecalculation?.timeIntervalSinceNow ?? -TimeInterval
                          .greatestFiniteMagnitude < -self
                          .minimumTimeBeforeRecalculaton,
                          // Don't recalculate again if the user hasn't moved much
                          self.lastRecalculationLocation?.clLocation
                          .distance(from: location.clLocation) ?? .greatestFiniteMagnitude
                          > self
                          .minimumMovementBeforeRecaluclation
                    else {
                        break
                    }

                    switch self.delegate?.core(
                        self,
                        correctiveActionForDeviation: deviationFromRouteLine,
                        remainingWaypoints: remainingWaypoints
                    ) ?? .getNewRoutes(waypoints: remainingWaypoints) {
                    case .doNothing:
                        break
                    case let .getNewRoutes(waypoints):
                        self.state?.isCalculatingNewRoute = true
                        self.lastRecalculationLocation = location
                        self.recalculationTask = Task {
                            do {
                                let routes = try await self.getRoutes(
                                    initialLocation: location,
                                    waypoints: waypoints
                                )
                                if let delegate = self.delegate {
                                    delegate.core(self, loadedAlternateRoutes: routes)
                                } else if let route = routes.first {
                                    // Default behavior when no delegate is assigned:
                                    // accept the first route, as this is what most users want when they go off route.
                                    try self.startNavigation(route: route, config: self.config)
                                }
                            } catch {
                                // Do nothing; this exists to enable us to run what amounts to an "async defer"
                            }

                            await MainActor.run {
                                self.lastAutomaticRecalculation = Date()
                                self.state?.isCalculatingNewRoute = false
                            }
                        }
                    }
                }

                if let spokenInstruction,
                   !self.queuedUtteranceIDs.contains(spokenInstruction.utteranceId)
                {
                    self.queuedUtteranceIDs.insert(spokenInstruction.utteranceId)

                    // This sholud not happen on the main queue as it can block;
                    // we'll probably remove the need for this eventually
                    // by making FerrostarCore its own actor
                    DispatchQueue.global(qos: .default).async {
                        self.spokenInstructionObserver.spokenInstructionTriggered(spokenInstruction)
                    }
                }
            default:
                break
            }
        }
    }
}

extension FerrostarCore: LocationManagingDelegate {
    @MainActor
    public func locationManager(_: LocationProviding, didUpdateLocations locations: [UserLocation]) {
        guard let location = locations.last,
              let navState = coreNavState,
              let newState = navigationController?.updateUserLocation(
                  location: location, state: navState
              )
        else {
            return
        }

        lastLocation = location

        update(newState, location: location)
    }

    public func locationManager(_: LocationProviding, didUpdateHeading _: Heading) {
        // TODO: Make use of heading in TripState?
        //        state?.heading = newHeading
    }

    public func locationManager(_: LocationProviding, didFailWithError _: Error) {
        // TODO: Decide if/how to propagate this upstream later.
        // For initial releases, we simply assume that the developer has requested the correct permissions
        // and ensure this before attempting to start location updates.
    }
}<|MERGE_RESOLUTION|>--- conflicted
+++ resolved
@@ -305,44 +305,23 @@
         let navState = controller.getInitialState(location: location)
         coreNavState = navState
         state = NavigationState(
-<<<<<<< HEAD
-            tripState: navState.tripState,
-=======
             navState: navState,
->>>>>>> 4920a801
             routeGeometry: route.geometry
         )
 
         DispatchQueue.main.async {
-<<<<<<< HEAD
-            self.update(
-                newState: navState,
-                location: location
-            )
-=======
             self.update(navState, location: location)
->>>>>>> 4920a801
         }
     }
 
     public func advanceToNextStep() {
-<<<<<<< HEAD
-        guard let controller = navigationController, let navState = coreNavState,
-              let lastLocation
-=======
         guard let controller = navigationController, let state = coreNavState, let lastLocation
->>>>>>> 4920a801
         else {
             return
         }
 
-<<<<<<< HEAD
-        let newState = controller.advanceToNextStep(state: navState)
-        update(newState: newState, location: lastLocation)
-=======
         let newState = controller.advanceToNextStep(state: state)
         update(newState, location: lastLocation)
->>>>>>> 4920a801
     }
 
     // TODO: Ability to pause without totally stopping and clearing state
@@ -361,20 +340,12 @@
     /// Internal state update.
     ///
     /// You should call this rather than setting properties directly
-<<<<<<< HEAD
-    private func update(newState: NavState, location: UserLocation) {
-        DispatchQueue.main.async {
-            self.state?.tripState = newState.tripState
-
-            switch newState.tripState {
-=======
     private func update(_ state: NavState, location: UserLocation) {
         DispatchQueue.main.async {
             self.coreNavState = state
             self.state?.tripState = state.tripState
 
             switch state.tripState {
->>>>>>> 4920a801
             case let .navigating(
                 currentStepGeometryIndex: _,
                 userLocation: _,
