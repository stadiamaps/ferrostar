--- conflicted
+++ resolved
@@ -135,22 +135,7 @@
                     Spacer()
                 }
             },
-<<<<<<< HEAD
             bottomLeading: { bottomLeading?() },
-=======
-            bottomLeading: {
-                if showCentering {
-                    NavigationUIButton(action: onCenter) {
-                        Image(systemName: "location.north.fill")
-                            .resizable()
-                            .aspectRatio(contentMode: .fit)
-                            .frame(width: 18, height: 18)
-                    }
-                } else {
-                    Spacer()
-                }
-            },
->>>>>>> 224a1047
             bottomCenter: {
                 // This view does not allow center content to prevent overlaying the puck.
                 Spacer()
