lints.workspace = true

[package]
name = "ferrostar"
version = "0.17.0"
readme = "README.md"
description = "The core of modern turn-by-turn navigation."
keywords = ["navigation", "routing", "valhalla", "osrm"]
categories = ["science::geo"]
authors.workspace = true
license.workspace = true
edition.workspace = true
repository.workspace = true
rust-version.workspace = true

# See more keys and their definitions at https://doc.rust-lang.org/cargo/reference/manifest.html

[features]
alloc = []
std = ["alloc", "serde_json/std", "proptest/std"]
default = ["std", "uniffi"]
wasm_js = [
    "std",
    "getrandom/js",
    "serde-wasm-bindgen",
    "wasm-bindgen",
    "web-time",
]

[dependencies]
geo = "0.28.0"
polyline = "0.11.0"
serde = { version = "1.0.210", features = ["derive"] }
serde_json = { version = "1.0.128", default-features = false }
serde-wasm-bindgen = { version = "0.6.5", optional = true }
thiserror = "1.0.64"
uniffi = { workspace = true, optional = true }
uuid = { version = "1.10.0", features = ["v4", "serde"] }
getrandom = { version = "0.2.15", optional = true }
wasm-bindgen = { version = "0.2.93", optional = true }
web-time = { version = "1.1.0", features = ["serde"], optional = true }
<<<<<<< HEAD
tsify = { version = "0.4.5", features = ["js"] }
=======
itertools = "0.13.0"
>>>>>>> eadf4bd9

[build-dependencies]
uniffi = { workspace = true, features = ["build"] }

[dev-dependencies]
assert-json-diff = "2.0.2"
proptest = { version = "1.5.0", default-features = false }
insta = { version = "1.40.0", features = ["yaml", "redactions"] }
rstest = "0.23.0"
wasm-bindgen-test = "0.3"

[lib]
crate-type = ["cdylib", "staticlib", "lib"]<|MERGE_RESOLUTION|>--- conflicted
+++ resolved
@@ -39,11 +39,8 @@
 getrandom = { version = "0.2.15", optional = true }
 wasm-bindgen = { version = "0.2.93", optional = true }
 web-time = { version = "1.1.0", features = ["serde"], optional = true }
-<<<<<<< HEAD
+itertools = "0.13.0"
 tsify = { version = "0.4.5", features = ["js"] }
-=======
-itertools = "0.13.0"
->>>>>>> eadf4bd9
 
 [build-dependencies]
 uniffi = { workspace = true, features = ["build"] }
