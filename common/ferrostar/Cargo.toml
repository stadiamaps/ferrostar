--- conflicted
+++ resolved
@@ -2,11 +2,7 @@
 
 [package]
 name = "ferrostar"
-<<<<<<< HEAD
-version = "0.42.0"
-=======
 version = "0.44.0"
->>>>>>> 7badd4a5
 readme = "README.md"
 description = "The core of modern turn-by-turn navigation."
 keywords = ["navigation", "routing", "valhalla", "osrm"]
@@ -57,13 +53,8 @@
 
 [dev-dependencies]
 assert-json-diff = "2.0.2"
-<<<<<<< HEAD
-proptest = { version = "1.7.0", default-features = false }
+proptest = { version = "1.8.0", default-features = false }
 insta = { version = "1.43.1", features = ["json", "yaml", "redactions"] }
-=======
-proptest = { version = "1.8.0", default-features = false }
-insta = { version = "1.43.1", features = ["yaml", "redactions"] }
->>>>>>> 7badd4a5
 rstest = "0.26.1"
 wasm-bindgen-test = "0.3"
 
