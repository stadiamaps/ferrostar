--- conflicted
+++ resolved
@@ -2,11 +2,7 @@
 
 [package]
 name = "ferrostar"
-<<<<<<< HEAD
-version = "0.33.0"
-=======
 version = "0.41.0"
->>>>>>> 1f9823b3
 readme = "README.md"
 description = "The core of modern turn-by-turn navigation."
 keywords = ["navigation", "routing", "valhalla", "osrm"]
@@ -57,15 +53,9 @@
 
 [dev-dependencies]
 assert-json-diff = "2.0.2"
-<<<<<<< HEAD
-proptest = { version = "1.6.0", default-features = false }
-insta = { version = "1.42.2", features = ["json", "yaml", "redactions"] }
-rstest = "0.24.0"
-=======
 proptest = { version = "1.7.0", default-features = false }
-insta = { version = "1.43.1", features = ["yaml", "redactions"] }
+insta = { version = "1.43.1", features = ["json", "yaml", "redactions"] }
 rstest = "0.26.1"
->>>>>>> 1f9823b3
 wasm-bindgen-test = "0.3"
 
 [lib]
