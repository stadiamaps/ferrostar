--- conflicted
+++ resolved
@@ -53,11 +53,7 @@
 [dev-dependencies]
 assert-json-diff = "2.0.2"
 proptest = { version = "1.6.0", default-features = false }
-<<<<<<< HEAD
-insta = { version = "1.42.2", features = ["yaml", "redactions"] }
-=======
 insta = { version = "1.42.1", features = ["yaml", "redactions", "filters"] }
->>>>>>> 96cce468
 rstest = "0.24.0"
 wasm-bindgen-test = "0.3"
 
