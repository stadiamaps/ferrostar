//! High-level HTTP request generation for Valhalla HTTP APIs.

use super::{RouteRequest, RoutingRequestGenerationError};
use crate::models::{UserLocation, Waypoint, WaypointKind};
use crate::routing_adapters::RouteRequestGenerator;
#[cfg(all(not(feature = "std"), feature = "alloc"))]
use alloc::collections::BTreeMap as HashMap;
use serde_json::{json, Map, Value as JsonValue};
#[cfg(feature = "std")]
use std::collections::HashMap;

use crate::routing_adapters::error::InstantiationError;
#[cfg(feature = "alloc")]
use alloc::{
    string::{String, ToString},
    vec::Vec,
};

/// A route request generator for Valhalla backends operating over HTTP.
///
/// Valhalla supports the [`WaypointKind`] field of [`Waypoint`]s. Variants have the same meaning as their
/// [`type` strings in Valhalla API](https://valhalla.github.io/valhalla/api/turn-by-turn/api-reference/#locations)
/// having the same name.
///
/// ```
/// use serde_json::json;
/// use ferrostar::routing_adapters::valhalla::ValhallaHttpRequestGenerator;
/// let options = json!({
///     "costing_options": {
///         "low_speed_vehicle": {
///             "vehicle_type": "golf_cart"
///         }
///     }
/// });
/// let request_generator = ValhallaHttpRequestGenerator::new("https://api.stadiamaps.com/route/v1?api_key=YOUR-API-KEY".to_string(), "low_speed_vehicle".to_string(), Some(options));
/// ```
#[derive(Debug)]
pub struct ValhallaHttpRequestGenerator {
    /// The full URL of the Valhalla endpoint to access. This will normally be the route endpoint,
    /// but the optimized route endpoint should be interchangeable.
    ///
    /// Users *may* include a query string with an API key.
    endpoint_url: String,
    /// The Valhalla costing model to use.
    profile: String,
    // TODO: Language, units, and other top-level parameters
<<<<<<< HEAD
    /// JSON arbitrary key/values which override the defaults.
    ///
    /// These may contain nested keys.
    options: JsonValue,
=======
    /// Arbitrary key/value pairs which override the defaults.
    ///
    /// These can contain complex nested structures,
    /// as in the case of `costing_options`.
    options: Map<String, JsonValue>,
>>>>>>> 133e0ffc
}

impl ValhallaHttpRequestGenerator {
    /// Creates a new Valhalla request generator given an endpoint URL, a profile name,
<<<<<<< HEAD
    /// and options (which will update the minimal defaults set internally).
    ///
    /// NOTE: If options is `None` or a non-object, it will be interpreted as an empty object.
    pub fn new(endpoint_url: String, profile: String, options: Option<JsonValue>) -> Self {
        Self {
            endpoint_url,
            profile,
            options: options.unwrap_or(json!({})),
=======
    /// and options to include in the request JSON.
    ///
    /// # Examples
    ///
    /// ```
    /// use serde_json::{json, Map, Value as JsonValue};
    /// # use ferrostar::routing_adapters::valhalla::ValhallaHttpRequestGenerator;
    /// // Example for illustration; you should do proper error checking when parsing this way,
    /// // or else use [`ValhallaHttpRequestGenerator::with_options_json`]
    /// let options: Map<String, JsonValue> = json!({
    ///     "costing_options": {
    ///         "low_speed_vehicle": {
    ///             "vehicle_type": "golf_cart"
    ///         }
    ///     }
    /// }).as_object().unwrap().to_owned();
    ///
    /// // Without options
    /// let request_generator_no_opts = ValhallaHttpRequestGenerator::new(
    ///     "https://api.stadiamaps.com/route/v1?api_key=YOUR-API-KEY".to_string(),
    ///     "low_speed_vehicle".to_string(),
    ///     Map::new()
    /// );
    ///
    /// // With options
    /// let request_generator_opts = ValhallaHttpRequestGenerator::new(
    ///     "https://api.stadiamaps.com/route/v1?api_key=YOUR-API-KEY".to_string(),
    ///     "low_speed_vehicle".to_string(),
    ///     options
    /// );
    /// ```
    pub fn new(endpoint_url: String, profile: String, options: Map<String, JsonValue>) -> Self {
        Self {
            endpoint_url,
            profile,
            options,
>>>>>>> 133e0ffc
        }
    }

    /// Creates a new Valhalla request generator given an endpoint URL, a profile name,
<<<<<<< HEAD
    /// and options (which will update the minimal defaults set internally).
    /// NOTE: If options is `None` or a non-object, it will be interpreted as an empty object.
    pub fn with_options_json(
        endpoint_url: String,
        profile: String,
        costing_options_json: Option<String>,
    ) -> Result<Self, serde_json::Error> {
        let parsed_options: JsonValue = match costing_options_json.as_deref() {
            Some(options) => serde_json::from_str(options)?,
            None => json!({}),
=======
    /// and options to include in the request JSON.
    /// Options in this constructor are a JSON fragment representing any
    /// options you want to add along with the request.
    ///
    /// # Examples
    ///
    /// ```
    /// # use ferrostar::routing_adapters::valhalla::ValhallaHttpRequestGenerator;
    /// let options = r#"{
    ///     "costing_options": {
    ///         "low_speed_vehicle": {
    ///             "vehicle_type": "golf_cart"
    ///         }
    ///     }
    /// }"#;
    ///
    /// // Without options
    /// let request_generator_no_opts = ValhallaHttpRequestGenerator::with_options_json(
    ///     "https://api.stadiamaps.com/route/v1?api_key=YOUR-API-KEY".to_string(),
    ///     "low_speed_vehicle".to_string(),
    ///     None,
    /// );
    ///
    /// // With options
    /// let request_generator_opts = ValhallaHttpRequestGenerator::with_options_json(
    ///     "https://api.stadiamaps.com/route/v1?api_key=YOUR-API-KEY".to_string(),
    ///     "low_speed_vehicle".to_string(),
    ///     Some(options),
    /// );
    /// ```
    pub fn with_options_json(
        endpoint_url: String,
        profile: String,
        options_json: Option<&str>,
    ) -> Result<Self, InstantiationError> {
        let parsed_options = match options_json.as_deref() {
            // TODO: Another error variant
            Some(options) => serde_json::from_str::<JsonValue>(options)?
                .as_object()
                .ok_or(InstantiationError::OptionsJsonParseError)?
                .to_owned(),
            None => Map::new(),
>>>>>>> 133e0ffc
        };
        Ok(Self {
            endpoint_url,
            profile,
            options: parsed_options,
        })
    }
}

impl RouteRequestGenerator for ValhallaHttpRequestGenerator {
    fn generate_request(
        &self,
        user_location: UserLocation,
        waypoints: Vec<Waypoint>,
    ) -> Result<RouteRequest, RoutingRequestGenerationError> {
        if waypoints.is_empty() {
            Err(RoutingRequestGenerationError::NotEnoughWaypoints)
        } else {
            let headers =
                HashMap::from([("Content-Type".to_string(), "application/json".to_string())]);
            let mut start = json!({
                "lat": user_location.coordinates.lat,
                "lon": user_location.coordinates.lng,
                // TODO: Street side tolerance as a tunable
                "street_side_tolerance": core::cmp::max(5, user_location.horizontal_accuracy as u16),
            });
            // TODO: Tunable to decide whether we care about course, and how accurate it needs to be
            if let Some(course) = user_location.course_over_ground {
                start["heading"] = course.degrees.into();
            }

            let locations: Vec<JsonValue> = core::iter::once(start)
                .chain(waypoints.iter().map(|waypoint| {
                    json!({
                        "lat": waypoint.coordinate.lat,
                        "lon": waypoint.coordinate.lng,
                        "type": match waypoint.kind {
                            WaypointKind::Break => "break",
                            WaypointKind::Via => "via",
                        },
                    })
                }))
                .collect();

            // NOTE: We currently use the OSRM format, as it is the richest one.
            // Though it would be nice to use PBF if we can get the required data.
            // However, certain info (like banners) are only available in the OSRM format.
            // TODO: Trace attributes as we go rather than pulling a fat payload upfront that we might ditch later?
            let mut args = json!({
                "format": "osrm",
                "filters": {
                    "action": "include",
                    "attributes": [
                      "shape_attributes.speed",
                      "shape_attributes.speed_limit",
                      "shape_attributes.time",
                      "shape_attributes.length"
                    ]
                },
                "banner_instructions": true,
                "voice_instructions": true,
                "costing": &self.profile,
                "locations": locations,
            });

<<<<<<< HEAD
            if let Some(options) = self.options.as_object() {
                for (k, v) in options.iter() {
                    args[k] = v.clone();
                }
=======
            for (k, v) in &self.options {
                args[k] = v.clone();
>>>>>>> 133e0ffc
            }

            let body = serde_json::to_vec(&args)?;
            Ok(RouteRequest::HttpPost {
                url: self.endpoint_url.clone(),
                headers,
                body,
            })
        }
    }
}

#[cfg(test)]
mod tests {
    use super::*;
    use crate::models::{CourseOverGround, GeographicCoordinate};
    use assert_json_diff::assert_json_include;
    use serde_json::{from_slice, json};

    #[cfg(all(feature = "std", not(feature = "web-time")))]
    use std::time::SystemTime;

    #[cfg(feature = "web-time")]
    use web_time::SystemTime;
    const ENDPOINT_URL: &str = "https://api.stadiamaps.com/route/v1";
    const COSTING: &str = "bicycle";
    const USER_LOCATION: UserLocation = UserLocation {
        coordinates: GeographicCoordinate { lat: 0.0, lng: 0.0 },
        horizontal_accuracy: 6.0,
        course_over_ground: None,
        timestamp: SystemTime::UNIX_EPOCH,
        speed: None,
    };
    const USER_LOCATION_WITH_COURSE: UserLocation = UserLocation {
        coordinates: GeographicCoordinate { lat: 0.0, lng: 0.0 },
        horizontal_accuracy: 6.0,
        course_over_ground: Some(CourseOverGround {
            degrees: 42,
            accuracy: Some(12),
        }),
        timestamp: SystemTime::UNIX_EPOCH,
        speed: None,
    };
    const WAYPOINTS: [Waypoint; 2] = [
        Waypoint {
            coordinate: GeographicCoordinate { lat: 0.0, lng: 1.0 },
            kind: WaypointKind::Break,
        },
        Waypoint {
            coordinate: GeographicCoordinate { lat: 2.0, lng: 3.0 },
            kind: WaypointKind::Break,
        },
    ];

    #[test]
    fn not_enough_locations() {
        let generator = ValhallaHttpRequestGenerator::new(
            ENDPOINT_URL.to_string(),
            COSTING.to_string(),
            Map::new(),
        );

        // At least two locations are required
        assert!(matches!(
            generator.generate_request(USER_LOCATION, Vec::new()),
            Err(RoutingRequestGenerationError::NotEnoughWaypoints)
        ));
    }

    fn generate_body(
        user_location: UserLocation,
        waypoints: Vec<Waypoint>,
<<<<<<< HEAD
        options_json: Option<String>,
=======
        options_json: Option<&str>,
>>>>>>> 133e0ffc
    ) -> JsonValue {
        let generator = ValhallaHttpRequestGenerator::with_options_json(
            ENDPOINT_URL.to_string(),
            COSTING.to_string(),
            options_json,
        )
        .expect("Unable to create request generator");

        match generator.generate_request(user_location, waypoints) {
            Ok(RouteRequest::HttpPost {
                url: request_url,
                headers,
                body,
            }) => {
                assert_eq!(ENDPOINT_URL, request_url);
                assert_eq!(headers["Content-Type"], "application/json".to_string());
                from_slice(&body).expect("Failed to parse request body as JSON")
            }
            Ok(RouteRequest::HttpGet { .. }) => unreachable!(
                "The Valhalla HTTP request generator currently only generates POST requests"
            ),
            Err(e) => {
                println!("Failed to generate request: {:?}", e);
                json!(null)
            }
        }
    }

    #[test]
    fn request_body_without_course() {
        let body_json = generate_body(USER_LOCATION, WAYPOINTS.to_vec(), None);

        assert_json_include!(
            actual: body_json,
            expected: json!({
                "costing": COSTING,
                "locations": [
                    {
                        "lat": 0.0,
                        "lon": 0.0,
                        "street_side_tolerance": 6,
                    },
                    {
                        "lat": 0.0,
                        "lon": 1.0
                    },
                    {
                        "lat": 2.0,
                        "lon": 3.0,
                    }
                ],
            })
        );
    }

    #[test]
    fn request_body_with_course() {
        let body_json = generate_body(USER_LOCATION_WITH_COURSE, WAYPOINTS.to_vec(), None);

        assert_json_include!(
            actual: body_json,
            expected: json!({
                "costing": COSTING,
                "locations": [
                    {
                        "lat": 0.0,
                        "lon": 0.0,
                        "street_side_tolerance": 6,
                        "heading": 42,
                    },
                    {
                        "lat": 0.0,
                        "lon": 1.0
                    },
                    {
                        "lat": 2.0,
                        "lon": 3.0,
                    }
                ],
            })
        );
    }

    #[test]
    fn request_body_without_costing_options() {
        let body_json = generate_body(USER_LOCATION, WAYPOINTS.to_vec(), None);

        assert!(body_json["costing_options"].is_null());
    }

    #[test]
<<<<<<< HEAD
=======
    #[should_panic]
>>>>>>> 133e0ffc
    fn request_body_invalid_costing_options() {
        // Valid JSON, but it's not an object.
        let body_json = generate_body(
            USER_LOCATION,
            WAYPOINTS.to_vec(),
<<<<<<< HEAD
            Some(r#"["costing_options"]"#.to_string()),
=======
            Some(r#"["costing_options"]"#),
>>>>>>> 133e0ffc
        );

        assert!(body_json["costing_options"].is_null());
    }

    #[test]
    fn request_body_with_costing_options() {
        let body_json = generate_body(
            USER_LOCATION,
            WAYPOINTS.to_vec(),
<<<<<<< HEAD
            Some(r#"{"costing_options": {"bicycle": {"bicycle_type": "Road"}}}"#.to_string()),
=======
            Some(r#"{"costing_options": {"bicycle": {"bicycle_type": "Road"}}}"#),
>>>>>>> 133e0ffc
        );

        assert_json_include!(
            actual: body_json,
            expected: json!({
                "costing_options": {
                    "bicycle": {
                        "bicycle_type": "Road",
                    },
                },
            })
        );
    }

    #[test]
    fn request_body_with_multiple_options() {
        let body_json = generate_body(
            USER_LOCATION,
            WAYPOINTS.to_vec(),
<<<<<<< HEAD
            Some(
                r#"{"units": "mi", "costing_options": {"bicycle": {"bicycle_type": "Road"}}}"#
                    .to_string(),
            ),
=======
            Some(r#"{"units": "mi", "costing_options": {"bicycle": {"bicycle_type": "Road"}}}"#),
>>>>>>> 133e0ffc
        );

        assert_json_include!(
            actual: body_json,
            expected: json!({
                "costing_options": {
                    "bicycle": {
                        "bicycle_type": "Road",
                    },
                },
                "units": "mi"
            })
        );
    }

    #[test]
    fn request_body_with_invalid_horizontal_accuracy() {
        let generator = ValhallaHttpRequestGenerator::new(
            ENDPOINT_URL.to_string(),
            COSTING.to_string(),
            Map::new(),
        );
        let location = UserLocation {
            coordinates: GeographicCoordinate { lat: 0.0, lng: 0.0 },
            horizontal_accuracy: -6.0,
            course_over_ground: None,
            timestamp: SystemTime::now(),
            speed: None,
        };

        let RouteRequest::HttpPost {
            url: request_url,
            headers,
            body,
        } = generator
            .generate_request(location, WAYPOINTS.to_vec())
            .unwrap()
        else {
            unreachable!(
                "The Valhalla HTTP request generator currently only generates POST requests"
            );
        };

        assert_eq!(ENDPOINT_URL, request_url);
        assert_eq!(headers["Content-Type"], "application/json".to_string());

        let body_json: JsonValue = from_slice(&body).expect("Failed to parse request body as JSON");

        assert_json_include!(
            actual: body_json,
            expected: json!({
                "costing": COSTING,
                "locations": [
                    {
                        "lat": 0.0,
                        "lon": 0.0,
                        "street_side_tolerance": 5,
                    },
                    {
                        "lat": 0.0,
                        "lon": 1.0
                    },
                    {
                        "lat": 2.0,
                        "lon": 3.0,
                    }
                ],
            })
        );
    }
}<|MERGE_RESOLUTION|>--- conflicted
+++ resolved
@@ -44,32 +44,15 @@
     /// The Valhalla costing model to use.
     profile: String,
     // TODO: Language, units, and other top-level parameters
-<<<<<<< HEAD
-    /// JSON arbitrary key/values which override the defaults.
-    ///
-    /// These may contain nested keys.
-    options: JsonValue,
-=======
     /// Arbitrary key/value pairs which override the defaults.
     ///
     /// These can contain complex nested structures,
     /// as in the case of `costing_options`.
     options: Map<String, JsonValue>,
->>>>>>> 133e0ffc
 }
 
 impl ValhallaHttpRequestGenerator {
     /// Creates a new Valhalla request generator given an endpoint URL, a profile name,
-<<<<<<< HEAD
-    /// and options (which will update the minimal defaults set internally).
-    ///
-    /// NOTE: If options is `None` or a non-object, it will be interpreted as an empty object.
-    pub fn new(endpoint_url: String, profile: String, options: Option<JsonValue>) -> Self {
-        Self {
-            endpoint_url,
-            profile,
-            options: options.unwrap_or(json!({})),
-=======
     /// and options to include in the request JSON.
     ///
     /// # Examples
@@ -106,23 +89,10 @@
             endpoint_url,
             profile,
             options,
->>>>>>> 133e0ffc
         }
     }
 
     /// Creates a new Valhalla request generator given an endpoint URL, a profile name,
-<<<<<<< HEAD
-    /// and options (which will update the minimal defaults set internally).
-    /// NOTE: If options is `None` or a non-object, it will be interpreted as an empty object.
-    pub fn with_options_json(
-        endpoint_url: String,
-        profile: String,
-        costing_options_json: Option<String>,
-    ) -> Result<Self, serde_json::Error> {
-        let parsed_options: JsonValue = match costing_options_json.as_deref() {
-            Some(options) => serde_json::from_str(options)?,
-            None => json!({}),
-=======
     /// and options to include in the request JSON.
     /// Options in this constructor are a JSON fragment representing any
     /// options you want to add along with the request.
@@ -165,7 +135,6 @@
                 .ok_or(InstantiationError::OptionsJsonParseError)?
                 .to_owned(),
             None => Map::new(),
->>>>>>> 133e0ffc
         };
         Ok(Self {
             endpoint_url,
@@ -231,15 +200,8 @@
                 "locations": locations,
             });
 
-<<<<<<< HEAD
-            if let Some(options) = self.options.as_object() {
-                for (k, v) in options.iter() {
-                    args[k] = v.clone();
-                }
-=======
             for (k, v) in &self.options {
                 args[k] = v.clone();
->>>>>>> 133e0ffc
             }
 
             let body = serde_json::to_vec(&args)?;
@@ -312,11 +274,7 @@
     fn generate_body(
         user_location: UserLocation,
         waypoints: Vec<Waypoint>,
-<<<<<<< HEAD
-        options_json: Option<String>,
-=======
         options_json: Option<&str>,
->>>>>>> 133e0ffc
     ) -> JsonValue {
         let generator = ValhallaHttpRequestGenerator::with_options_json(
             ENDPOINT_URL.to_string(),
@@ -408,20 +366,13 @@
     }
 
     #[test]
-<<<<<<< HEAD
-=======
     #[should_panic]
->>>>>>> 133e0ffc
     fn request_body_invalid_costing_options() {
         // Valid JSON, but it's not an object.
         let body_json = generate_body(
             USER_LOCATION,
             WAYPOINTS.to_vec(),
-<<<<<<< HEAD
-            Some(r#"["costing_options"]"#.to_string()),
-=======
             Some(r#"["costing_options"]"#),
->>>>>>> 133e0ffc
         );
 
         assert!(body_json["costing_options"].is_null());
@@ -432,11 +383,7 @@
         let body_json = generate_body(
             USER_LOCATION,
             WAYPOINTS.to_vec(),
-<<<<<<< HEAD
-            Some(r#"{"costing_options": {"bicycle": {"bicycle_type": "Road"}}}"#.to_string()),
-=======
             Some(r#"{"costing_options": {"bicycle": {"bicycle_type": "Road"}}}"#),
->>>>>>> 133e0ffc
         );
 
         assert_json_include!(
@@ -456,14 +403,7 @@
         let body_json = generate_body(
             USER_LOCATION,
             WAYPOINTS.to_vec(),
-<<<<<<< HEAD
-            Some(
-                r#"{"units": "mi", "costing_options": {"bicycle": {"bicycle_type": "Road"}}}"#
-                    .to_string(),
-            ),
-=======
             Some(r#"{"units": "mi", "costing_options": {"bicycle": {"bicycle_type": "Road"}}}"#),
->>>>>>> 133e0ffc
         );
 
         assert_json_include!(
