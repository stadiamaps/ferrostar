--- conflicted
+++ resolved
@@ -26,10 +26,7 @@
 };
 use std::clone::Clone;
 use std::sync::Arc;
-<<<<<<< HEAD
-
-=======
->>>>>>> 0c258c86
+
 #[cfg(feature = "wasm-bindgen")]
 use wasm_bindgen::{prelude::wasm_bindgen, JsValue};
 
@@ -52,9 +49,9 @@
 /// around [`NavigationController`] a composable manner.
 #[cfg_attr(feature = "uniffi", uniffi::export)]
 pub trait Navigator: Send + Sync {
-    fn get_initial_state(&self, location: UserLocation) -> TripState;
-    fn advance_to_next_step(&self, state: &TripState) -> TripState;
-    fn update_user_location(&self, location: UserLocation, state: &TripState) -> TripState;
+    fn get_initial_state(&self, location: UserLocation) -> NavState;
+    fn advance_to_next_step(&self, state: &NavState) -> NavState;
+    fn update_user_location(&self, location: UserLocation, state: &NavState) -> NavState;
 }
 
 /// Creates a new navigation controller for the given route and configuration.
@@ -86,77 +83,9 @@
     }
 }
 
-/// Shared functionality for the navigation controller that is not exported by UniFFI.
-impl NavigationController {
-    /// Snaps the user's location to the route line and updates the user's course if necessary.
-    ///
-    /// This bundles all work related to snapping the user's location to the route line and is not intended to be exported.
-    ///
-    /// Returns the index of the closest segment origin to the snapped user location as well as the snapped user location.
-    fn snap_user_to_line(
-        &self,
-        location: UserLocation,
-        line: &LineString,
-    ) -> (Option<u64>, UserLocation) {
-        // Snap the user's latitude and longitude to the line.
-        let snapped_user_location = snap_user_location_to_line(location, line);
-
-        // Get the index of the closest segment origin to the snapped user location.
-        let current_step_geometry_index =
-            index_of_closest_segment_origin(snapped_user_location, line);
-
-        // Snap the user's course to the line if the configuration specifies it.
-        let snapped_with_course: UserLocation = match &self.config.snapped_location_course_filtering
-        {
-            models::CourseFiltering::SnapToRoute => {
-                apply_snapped_course(snapped_user_location, current_step_geometry_index, line)
-            }
-            models::CourseFiltering::Raw => snapped_user_location,
-        };
-
-        (current_step_geometry_index, snapped_with_course)
-    }
-
-    /// Determines if the navigation controller should advance to the next waypoint.
-    fn should_advance_waypoint(&self, state: &TripState) -> bool {
-        match state {
-            TripState::Navigating {
-                snapped_user_location,
-                ref remaining_waypoints,
-                ..
-            } => {
-                // Update remaining waypoints
-                remaining_waypoints.first().is_some_and(|waypoint| {
-                    let current_location: Point = snapped_user_location.coordinates.into();
-                    let next_waypoint: Point = waypoint.coordinate.into();
-                    match self.config.waypoint_advance {
-                        WaypointAdvanceMode::WaypointWithinRange(range) => {
-                            Haversine.distance(current_location, next_waypoint) < range
-                        }
-                    }
-                })
-            }
-            _ => false,
-        }
-    }
-
-    /// Helper function to create a Complete state with the ended_at timestamp set
-    fn completed_trip_state(user_location: UserLocation, mut summary: TripSummary) -> TripState {
-        summary.ended_at = Some(Utc::now());
-        TripState::Complete {
-            user_location,
-            summary,
-        }
-    }
-}
-
 impl Navigator for NavigationController {
     /// Returns initial trip state as if the user had just started the route with no progress.
-<<<<<<< HEAD
-    pub fn get_initial_state(&self, location: UserLocation) -> NavState {
-=======
-    fn get_initial_state(&self, location: UserLocation) -> TripState {
->>>>>>> 0c258c86
+    fn get_initial_state(&self, location: UserLocation) -> NavState {
         let remaining_steps = self.route.steps.clone();
 
         let initial_summary = TripSummary {
@@ -222,17 +151,9 @@
     ///
     /// This method is takes the intermediate state (e.g. from `update_user_location`) and advances if necessary.
     /// As a result, you do not to re-calculate things like deviation or the snapped user location (search this file for usage of this function).
-<<<<<<< HEAD
-    pub fn advance_to_next_step(&self, state: &NavState) -> NavState {
+    fn advance_to_next_step(&self, state: &NavState) -> NavState {
         match state.trip_state() {
             TripState::Idle { user_location } => NavState::idle(user_location),
-=======
-    fn advance_to_next_step(&self, state: &TripState) -> TripState {
-        match state {
-            TripState::Idle { user_location } => TripState::Idle {
-                user_location: *user_location,
-            },
->>>>>>> 0c258c86
             TripState::Navigating {
                 current_step_geometry_index,
                 user_location,
@@ -305,17 +226,9 @@
     ///
     /// If there is no current step ([`TripState::Navigating`] has an empty `remainingSteps` value),
     /// this function will panic.
-<<<<<<< HEAD
-    pub fn update_user_location(&self, location: UserLocation, state: &NavState) -> NavState {
+    fn update_user_location(&self, location: UserLocation, state: &NavState) -> NavState {
         match state.trip_state() {
             TripState::Idle { .. } => NavState::idle(Some(location)),
-=======
-    fn update_user_location(&self, location: UserLocation, state: &TripState) -> TripState {
-        match state {
-            TripState::Idle { .. } => TripState::Idle {
-                user_location: Some(location),
-            },
->>>>>>> 0c258c86
             TripState::Navigating {
                 ref remaining_steps,
                 ref remaining_waypoints,
@@ -484,7 +397,6 @@
     }
 }
 
-<<<<<<< HEAD
 /// Shared functionality for the navigation controller that is not exported by uniFFI.
 impl NavigationController {
     /// Snaps the user's location to the route line and updates the user's course if necessary.
@@ -563,8 +475,6 @@
     }
 }
 
-=======
->>>>>>> 0c258c86
 /// JavaScript wrapper for `NavigationController`.
 #[cfg(feature = "wasm-bindgen")]
 #[wasm_bindgen(js_name = NavigationController)]
