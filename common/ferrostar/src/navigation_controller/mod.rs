--- conflicted
+++ resolved
@@ -273,18 +273,10 @@
                     WaypointAdvanceResult::Changed(new_waypoints) => new_waypoints,
                 };
 
-<<<<<<< HEAD
                 let deviation = self
                     .config
                     .route_deviation_tracking
                     .check_route_deviation(&self.route, &state.trip_state());
-=======
-                let deviation = self.config.route_deviation_tracking.check_route_deviation(
-                    location,
-                    &self.route,
-                    &current_step,
-                );
->>>>>>> 2f5fb32c
 
                 let is_arriving = remaining_steps.len() <= 2;
                 let intermediate_trip_state = self.create_intermediate_trip_state(
