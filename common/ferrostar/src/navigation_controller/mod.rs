//! The navigation state machine.

pub mod models;
pub mod step_advance;
pub mod waypoint_advance;

#[cfg(test)]
pub(crate) mod test_helpers;

#[cfg(feature = "wasm-bindgen")]
use crate::navigation_controller::models::{
    SerializableNavState, SerializableNavigationControllerConfig,
};
use crate::{
    algorithms::{
        advance_step, apply_snapped_course, calculate_trip_progress,
        index_of_closest_segment_origin, snap_user_location_to_line,
    },
    deviation_detection::RouteDeviation,
    models::{Route, RouteStep, UserLocation, Waypoint},
    navigation_controller::{
        models::TripSummary,
        waypoint_advance::{WaypointAdvanceChecker, WaypointAdvanceResult, WaypointCheckEvent},
    },
    navigation_session::{NavigationObserver, NavigationSession, recording::NavigationRecorder},
};
use chrono::Utc;
use geo::geometry::LineString;
use models::{NavState, NavigationControllerConfig, StepAdvanceStatus, TripState};
use std::clone::Clone;
use std::sync::Arc;
#[cfg(feature = "wasm-bindgen")]
use wasm_bindgen::{JsValue, prelude::wasm_bindgen};

/// Core interface for navigation functionalities.
///
/// This trait defines the essential operations for a navigation state manager.
/// This lets us build additional layers (e.g. event logging)
/// around [`NavigationController`] in a composable manner.
#[cfg_attr(feature = "uniffi", uniffi::export)]
pub trait Navigator: Send + Sync {
    fn route(&self) -> Route;
    fn get_initial_state(&self, location: UserLocation) -> NavState;
    fn advance_to_next_step(&self, state: NavState) -> NavState;
    fn update_user_location(&self, location: UserLocation, state: NavState) -> NavState;
}

/// Creates a new navigation controller for the given route and configuration.
///
/// It returns an Arc-wrapped trait object implementing `Navigator`.
/// If `should_record` is true, it creates a controller with event recording enabled.
#[cfg_attr(feature = "uniffi", uniffi::export)]
pub fn create_navigator(
    route: Route,
    config: NavigationControllerConfig,
    should_record: bool,
) -> Arc<dyn Navigator> {
    let observers: Vec<Arc<dyn NavigationObserver>> = if should_record {
        vec![Arc::new(NavigationRecorder::new(
            route.clone(),
            config.clone(),
        ))]
    } else {
        vec![]
    };

    // Creates a normal navigation controller.
    Arc::new(NavigationSession::new(
        Arc::new(NavigationController::new(route, config)),
        observers,
    ))
}

/// Manages the navigation lifecycle through a route,
/// returning an updated state given inputs like user location.
///
/// Notes for implementing a new platform:
/// - A controller is bound to a single route; if you want recalculation, create a new instance.
/// - This is a pure type (no interior mutability), so a core function of your platform code is responsibly managing mutable state.
#[cfg_attr(feature = "uniffi", derive(uniffi::Object))]
pub struct NavigationController {
    route: Route,
    config: NavigationControllerConfig,
}

#[cfg_attr(feature = "uniffi", uniffi::export)]
impl NavigationController {
    #[cfg_attr(feature = "uniffi", uniffi::constructor)]
    /// Create a navigation controller for a route and configuration.
    pub fn new(route: Route, config: NavigationControllerConfig) -> Self {
        Self { route, config }
    }
}

impl Navigator for NavigationController {
    /// The route associated with this controller.
    fn route(&self) -> Route {
        self.route.clone()
    }

    /// Returns initial trip state as if the user had just started the route with no progress.
    fn get_initial_state(&self, location: UserLocation) -> NavState {
        let remaining_steps = self.route.steps.clone();

        let initial_summary = TripSummary {
            distance_traveled: 0.0,
            snapped_distance_traveled: 0.0,
            started_at: Utc::now(),
            ended_at: None,
        };

        let Some(current_route_step) = remaining_steps.first() else {
            // Bail early; if we don't have any steps, this is a useless route
            return NavState::complete(location, initial_summary);
        };

        // TODO: We could move this to the Route struct or NavigationController directly to only calculate it once.
        let current_step_linestring = current_route_step.get_linestring();
        let (current_step_geometry_index, snapped_user_location) =
            self.snap_user_to_line(location, &current_step_linestring);

        let progress = calculate_trip_progress(
            &snapped_user_location.into(),
            &current_step_linestring,
            &remaining_steps,
        );
        let deviation = self.config.route_deviation_tracking.check_route_deviation(
            location,
            &self.route,
            current_route_step,
        );
        let visual_instruction = current_route_step
            .get_active_visual_instruction(progress.distance_to_next_maneuver)
            .cloned();
        let spoken_instruction = current_route_step
            .get_current_spoken_instruction(progress.distance_to_next_maneuver)
            .cloned();

        let annotation_json = current_step_geometry_index
            .and_then(|index| current_route_step.get_annotation_at_current_index(index));

        let trip_state = TripState::Navigating {
            current_step_geometry_index,
            user_location: location,
            snapped_user_location,
            remaining_steps,
            // Skip the first waypoint, as it is the current one
            remaining_waypoints: self.route.waypoints.iter().skip(1).cloned().collect(),
            progress,
            summary: initial_summary,
            deviation,
            visual_instruction,
            spoken_instruction,
            annotation_json,
        };
        let next_advance = Arc::clone(&self.config.step_advance_condition);
        NavState::new(trip_state, next_advance)
    }

    /// Advances navigation to the next step (or finishes the route).
    ///
    /// Depending on the advancement strategy, this may be automatic.
    /// For other cases, it is desirable to advance to the next step manually (ex: walking in an
    /// urban tunnel). We leave this decision to the app developer and provide this as a convenience.
    ///
    /// This method takes the intermediate state (e.g., from `update_user_location`) and advances if necessary,
    /// and does not handle anything like snapping.
    fn advance_to_next_step(&self, state: NavState) -> NavState {
        match state.trip_state() {
            TripState::Navigating {
                user_location,
                ref remaining_steps,
                ref remaining_waypoints,
                deviation,
                summary,
                ..
            } => {
                let update = advance_step(remaining_steps);
                match update {
                    StepAdvanceStatus::Advanced { step: current_step } => {
                        // Trim the remaining waypoints if needed.
                        let waypoints_result = self.get_new_waypoints(
                            &state.trip_state(),
                            WaypointCheckEvent::StepAdvanced(current_step.clone()),
                        );
                        let remaining_waypoints = match waypoints_result {
                            WaypointAdvanceResult::Unchanged => remaining_waypoints.clone(),
                            WaypointAdvanceResult::Changed(new_waypoints) => new_waypoints,
                        };

                        // Apply the updates
                        let mut remaining_steps = remaining_steps.clone();
                        remaining_steps.remove(0);

                        // Create a new trip state with the updated current_step
                        // and remaining_steps
                        let trip_state = self.create_intermediate_trip_state(
                            state.trip_state(),
                            user_location,
                            current_step,
                            remaining_steps,
                            remaining_waypoints,
                            deviation,
                        );

                        NavState::new(trip_state, state.step_advance_condition())
                    }
                    StepAdvanceStatus::EndOfRoute => NavState::complete(user_location, summary),
                }
            }
            // Pass through
            TripState::Idle { .. } | TripState::Complete { .. } => state.clone(),
        }
    }

    /// Updates the user's current location and updates the navigation state accordingly.
    ///
    /// # Panics
    ///
    /// If there is no current step ([`TripState::Navigating`] has an empty `remainingSteps` value),
    /// this function will panic.
    fn update_user_location(&self, location: UserLocation, state: NavState) -> NavState {
        match state.trip_state() {
            TripState::Navigating {
                remaining_steps,
                ref remaining_waypoints,
                summary,
                ..
            } => {
                // Remaining steps is empty, the route is finished.
                let Some(current_step) = remaining_steps.first().cloned() else {
                    return NavState::complete(location, summary);
                };

                // Trim the remaining waypoints if needed.
                let waypoints_result = self
                    .get_new_waypoints(&state.trip_state(), WaypointCheckEvent::LocationUpdated);
                let remaining_waypoints = match waypoints_result {
                    WaypointAdvanceResult::Unchanged => remaining_waypoints.clone(),
                    WaypointAdvanceResult::Changed(new_waypoints) => new_waypoints,
                };

                let deviation = self.config.route_deviation_tracking.check_route_deviation(
                    location,
                    &self.route,
                    &current_step,
                );

                let intermediate_trip_state = self.create_intermediate_trip_state(
                    state.trip_state(),
                    &location,
                    current_step,
                    &remaining_steps,
                    &remaining_waypoints,
                    &deviation,
                );

                // Get the step advance condition result.
                let is_arriving = remaining_steps.len() <= 2;
                let step_advance_result = if is_arriving {
                    self.config
                        .arrival_step_advance_condition
<<<<<<< HEAD
                        .should_advance_step(location, current_step.clone(), next_step, deviation)
                } else {
                    state.step_advance_condition().should_advance_step(
                        location,
                        current_step.clone(),
                        next_step,
                        deviation,
                    )
                };

                let should_advance = step_advance_result.should_advance();
                let intermediate_nav_state = NavState::new(
                    self.create_intermediate_trip_state(
                        state.trip_state(),
                        location,
                        current_step,
                        remaining_steps,
                        remaining_waypoints,
                        deviation,
                    ),
                    step_advance_result.next_iteration,
                );
=======
                        .should_advance_step(intermediate_trip_state.clone())
                } else {
                    state
                        .step_advance_condition()
                        .should_advance_step(intermediate_trip_state.clone())
                };

                let should_advance = step_advance_result.should_advance();
                let intermediate_nav_state =
                    NavState::new(intermediate_trip_state, step_advance_result.next_iteration);
>>>>>>> c5a66a11

                if should_advance {
                    // Advance to the next step
                    let updated_state = self.advance_to_next_step(intermediate_nav_state);

                    return if is_arriving {
                        updated_state
                    } else {
                        // Recurse ("speed run" behavior)
                        self.update_user_location(location, updated_state)
                    };
                }

                intermediate_nav_state
            }
            // Pass through
            TripState::Idle { .. } | TripState::Complete { .. } => state.clone(),
        }
    }
}

// Shared functionality for the navigation controller that is not exported by `UniFFI`.
impl NavigationController {
    /// Create an intermediate trip state with updated values,
    /// but does _not_ advance to the next step or handle arrival.
    ///
    /// Parameters:
    /// - `trip_state`: The existing/last trip state.
    /// - `location`: The user's current location.
    /// - `current_step`: The current route step.
    /// - `remaining_steps`: The remaining route steps.
    /// - `remaining_waypoints`: The remaining waypoints.
    ///
    /// Returns:
    /// - `TripState`: The intermediate trip state.
    fn create_intermediate_trip_state(
        &self,
        trip_state: TripState,
        current_user_location: UserLocation,
        current_step: RouteStep,
        remaining_steps: Vec<RouteStep>,
        remaining_waypoints: Vec<Waypoint>,
        deviation: RouteDeviation,
    ) -> TripState {
        match trip_state {
            TripState::Navigating {
                user_location: previous_user_location,
                snapped_user_location: previous_snapped_user_location,
                summary: previous_summary,
                ..
            } => {
                // Find the nearest point on the route line
                let current_step_linestring = current_step.get_linestring();
                let (current_step_geometry_index, snapped_user_location) =
                    self.snap_user_to_line(current_user_location, &current_step_linestring);

                // Update trip summary with accumulated distance
                let updated_summary = previous_summary.update(
                    &previous_user_location,
                    &current_user_location,
                    &previous_snapped_user_location,
                    &snapped_user_location,
                );

                let progress = calculate_trip_progress(
                    &snapped_user_location.into(),
                    &current_step_linestring,
                    &remaining_steps,
                );

                let visual_instruction = current_step
                    .get_active_visual_instruction(progress.distance_to_next_maneuver)
                    .cloned();
                let spoken_instruction = current_step
                    .get_current_spoken_instruction(progress.distance_to_next_maneuver)
                    .cloned();
                let annotation_json = current_step_geometry_index
                    .and_then(|index| current_step.get_annotation_at_current_index(index));

                TripState::Navigating {
                    current_step_geometry_index,
                    user_location: current_user_location,
                    snapped_user_location,
                    remaining_steps,
                    remaining_waypoints,
                    progress,
                    summary: updated_summary,
                    deviation,
                    visual_instruction,
                    spoken_instruction,
                    annotation_json,
                }
            }
            // Pass through
            TripState::Idle { .. } | TripState::Complete { .. } => trip_state,
        }
    }

    /// Snaps the user's location to the route line and updates the user's course if necessary.
    ///
    /// This bundles all work related to snapping the user's location to the route line and is not intended to be exported.
    ///
    /// Returns the index of the closest segment origin to the snapped user location as well as the snapped user location.
    fn snap_user_to_line(
        &self,
        location: UserLocation,
        line: &LineString,
    ) -> (Option<u64>, UserLocation) {
        // Snap the user's latitude and longitude to the line.
        let snapped_user_location = snap_user_location_to_line(location, line);

        // Get the index of the closest segment origin to the snapped user location.
        let current_step_geometry_index =
            index_of_closest_segment_origin(snapped_user_location, line);

        // Snap the user's course to the line if the configuration specifies it.
        let snapped_with_course: UserLocation = match &self.config.snapped_location_course_filtering
        {
            models::CourseFiltering::SnapToRoute => {
                apply_snapped_course(snapped_user_location, current_step_geometry_index, line)
            }
            models::CourseFiltering::Raw => snapped_user_location,
        };

        (current_step_geometry_index, snapped_with_course)
    }

    /// Process waypoint advance
    fn get_new_waypoints(
        &self,
        state: &TripState,
        event: WaypointCheckEvent,
    ) -> WaypointAdvanceResult {
        let checker = WaypointAdvanceChecker {
            mode: self.config.waypoint_advance,
        };
        checker.get_new_waypoints(state, event)
    }
}

/// JavaScript wrapper for `NavigationController`.
/// This wrapper is required because `NavigationController` cannot be directly converted to a JavaScript object
/// and requires serialization/deserialization of its methods' inputs and outputs.
#[cfg(feature = "wasm-bindgen")]
#[wasm_bindgen(js_name = NavigationController)]
pub struct JsNavigationController(Arc<dyn Navigator>);

#[cfg(feature = "wasm-bindgen")]
#[wasm_bindgen(js_class = NavigationController)]
impl JsNavigationController {
    #[wasm_bindgen(constructor)]
    pub fn new(
        route: JsValue,
        config: JsValue,
        should_record: JsValue,
    ) -> Result<JsNavigationController, JsValue> {
        let route: Route = serde_wasm_bindgen::from_value(route)?;
        let config: SerializableNavigationControllerConfig =
            serde_wasm_bindgen::from_value(config)?;
        let should_record: bool = serde_wasm_bindgen::from_value(should_record)?;

        Ok(JsNavigationController(create_navigator(
            route,
            config.into(),
            should_record,
        )))
    }

    #[wasm_bindgen(js_name = getInitialState)]
    pub fn get_initial_state(&self, location: JsValue) -> Result<JsValue, JsValue> {
        let location: UserLocation = serde_wasm_bindgen::from_value(location)?;
        let nav_state = self.0.get_initial_state(location);
        let result: SerializableNavState = nav_state.into();

        serde_wasm_bindgen::to_value(&result).map_err(|e| JsValue::from_str(&format!("{:?}", e)))
    }

    #[wasm_bindgen(js_name = advanceToNextStep)]
    pub fn advance_to_next_step(&self, state: JsValue) -> Result<JsValue, JsValue> {
        let state: SerializableNavState = serde_wasm_bindgen::from_value(state)?;
        let new_state = self.0.advance_to_next_step(state.into());

        serde_wasm_bindgen::to_value(&SerializableNavState::from(new_state))
            .map_err(|e| JsValue::from_str(&format!("{:?}", e)))
    }

    #[wasm_bindgen(js_name = updateUserLocation)]
    pub fn update_user_location(
        &self,
        location: JsValue,
        state: JsValue,
    ) -> Result<JsValue, JsValue> {
        let location: UserLocation = serde_wasm_bindgen::from_value(location)?;
        let state: SerializableNavState = serde_wasm_bindgen::from_value(state)?;
        let new_state = self.0.update_user_location(location, state.into());

        serde_wasm_bindgen::to_value(&SerializableNavState::from(new_state))
            .map_err(|e| JsValue::from_str(&format!("{:?}", e)))
    }
}

#[cfg(test)]
mod tests {
    use super::step_advance::StepAdvanceCondition;
    use super::*;
    use crate::deviation_detection::RouteDeviation;
    use crate::navigation_controller::step_advance::conditions::{
        DistanceEntryAndExitCondition, DistanceToEndOfStepCondition,
    };
    use crate::navigation_controller::test_helpers::{
        TestRoute, get_test_navigation_controller_config, get_test_route,
        nav_controller_insta_settings,
    };
    use crate::routing_adapters::osrm::models::OsrmWaypointProperties;
    use crate::simulation::{
        LocationBias, advance_location_simulation, location_simulation_from_route,
    };
    use crate::test_utils::redact_properties;
    use std::sync::Arc;

    fn test_full_route_state_snapshot(
        route: Route,
        step_advance_condition: Arc<dyn StepAdvanceCondition>,
        should_record: bool,
    ) -> (Arc<dyn Navigator>, Vec<NavState>) {
        let mut simulation_state =
            location_simulation_from_route(&route, Some(10.0), LocationBias::None)
                .expect("Unable to create simulation");

        let controller = create_navigator(
            route,
            get_test_navigation_controller_config(step_advance_condition),
            should_record,
        );

        let mut state = controller.get_initial_state(simulation_state.current_location);
        let mut states = vec![state.clone()];
        loop {
            let new_simulation_state = advance_location_simulation(&simulation_state);
            let new_state =
                controller.update_user_location(new_simulation_state.current_location, state);

            match new_state.trip_state() {
                TripState::Idle { .. } => {}
                TripState::Navigating {
                    current_step_geometry_index,
                    ref remaining_steps,
                    ref deviation,
                    ..
                } => {
                    if let Some(index) = current_step_geometry_index {
                        let geom_length = remaining_steps[0].geometry.len() as u64;
                        // Regression test that the geometry index is valid
                        assert!(
                            index < geom_length,
                            "index = {index}, geom_length = {geom_length}"
                        );
                    }

                    // Regression test that we are never marked as off the route.
                    // We used to encounter this with relative step advance on self-intersecting
                    // routes, for example.
                    assert_eq!(deviation, &RouteDeviation::NoDeviation);
                }
                TripState::Complete { .. } => {
                    states.push(new_state);
                    break;
                }
            }

            simulation_state = new_simulation_state;
            state = new_state.clone();
            states.push(new_state);
        }

        (controller, states)
    }

    // Full simulations for several routes with different settings

    #[test]
    fn test_extended_exact_distance() {
        nav_controller_insta_settings().bind(|| {
            let (_, states) = test_full_route_state_snapshot(
                get_test_route(TestRoute::Extended),
                Arc::new(DistanceToEndOfStepCondition {
                    distance: 0,
                    minimum_horizontal_accuracy: 0,
                }),
                false,
            );
            insta::assert_yaml_snapshot!(states
                .into_iter()
                .map(|state| state.trip_state())
                .collect::<Vec<_>>(), {
                    ".**.remaining_waypoints[].properties" => insta::dynamic_redaction(redact_properties::<OsrmWaypointProperties>),
                });
        });
    }

    #[test]
    fn test_extended_relative_linestring() {
        nav_controller_insta_settings().bind(|| {
            let (_, states) = test_full_route_state_snapshot(
                get_test_route(TestRoute::Extended),
                Arc::new(DistanceEntryAndExitCondition::exact()),
                false,
            );
            insta::assert_yaml_snapshot!(states
                .into_iter()
                .map(|state| state.trip_state())
                .collect::<Vec<_>>(), {
                    ".**.remaining_waypoints[].properties" => insta::dynamic_redaction(redact_properties::<OsrmWaypointProperties>),
                });
        });
    }

    #[test]
    fn test_self_intersecting_exact_distance() {
        nav_controller_insta_settings().bind(|| {
            let (_, states) = test_full_route_state_snapshot(
                get_test_route(TestRoute::SelfIntersecting),
                Arc::new(DistanceToEndOfStepCondition {
                    distance: 0,
                    minimum_horizontal_accuracy: 0,
                }),
                false,
            );
            insta::assert_yaml_snapshot!(states
                .into_iter()
                .map(|state| state.trip_state())
                .collect::<Vec<_>>(), {
                    ".**.remaining_waypoints[].properties" => insta::dynamic_redaction(redact_properties::<OsrmWaypointProperties>),
                });
        });
    }

    #[test]
    fn test_self_intersecting_relative_linestring() {
        nav_controller_insta_settings().bind(|| {
            let (_, states) = test_full_route_state_snapshot(
                get_test_route(TestRoute::SelfIntersecting),
                Arc::new(DistanceEntryAndExitCondition::exact()),
                false,
            );
            insta::assert_yaml_snapshot!(states
                .into_iter()
                .map(|state| state.trip_state())
                .collect::<Vec<_>>(), {
                    ".**.remaining_waypoints[].properties" => insta::dynamic_redaction(redact_properties::<OsrmWaypointProperties>),
                });
        });
    }

    #[test]
    fn test_self_intersecting_relative_linestring_min_line_distance() {
        nav_controller_insta_settings().bind(|| {
            let (_, states) = test_full_route_state_snapshot(
                get_test_route(TestRoute::SelfIntersecting),
                Arc::new(DistanceToEndOfStepCondition {
                    distance: 0,
                    minimum_horizontal_accuracy: 0,
                }),
                false,
            );
            insta::assert_yaml_snapshot!(states
                .into_iter()
                .map(|state| state.trip_state())
                .collect::<Vec<_>>(), {
                    ".**.remaining_waypoints[].properties" => insta::dynamic_redaction(redact_properties::<OsrmWaypointProperties>),
                });
        });
    }
}<|MERGE_RESOLUTION|>--- conflicted
+++ resolved
@@ -260,30 +260,6 @@
                 let step_advance_result = if is_arriving {
                     self.config
                         .arrival_step_advance_condition
-<<<<<<< HEAD
-                        .should_advance_step(location, current_step.clone(), next_step, deviation)
-                } else {
-                    state.step_advance_condition().should_advance_step(
-                        location,
-                        current_step.clone(),
-                        next_step,
-                        deviation,
-                    )
-                };
-
-                let should_advance = step_advance_result.should_advance();
-                let intermediate_nav_state = NavState::new(
-                    self.create_intermediate_trip_state(
-                        state.trip_state(),
-                        location,
-                        current_step,
-                        remaining_steps,
-                        remaining_waypoints,
-                        deviation,
-                    ),
-                    step_advance_result.next_iteration,
-                );
-=======
                         .should_advance_step(intermediate_trip_state.clone())
                 } else {
                     state
@@ -294,7 +270,6 @@
                 let should_advance = step_advance_result.should_advance();
                 let intermediate_nav_state =
                     NavState::new(intermediate_trip_state, step_advance_result.next_iteration);
->>>>>>> c5a66a11
 
                 if should_advance {
                     // Advance to the next step
