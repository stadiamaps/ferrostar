--- conflicted
+++ resolved
@@ -1,12 +1,6 @@
 ---
 source: ferrostar/src/navigation_controller/mod.rs
-<<<<<<< HEAD
-assertion_line: 496
-expression: "test_full_route_state_snapshot(get_self_intersecting_route(),\nStepAdvanceMode::DistanceToEndOfStep\n{ distance: 0, minimum_horizontal_accuracy: 0, })"
-snapshot_kind: text
-=======
 expression: "test_full_route_state_snapshot(get_self_intersecting_route(),\n    StepAdvanceMode::DistanceToEndOfStep {\n        distance: 0,\n        minimum_horizontal_accuracy: 0,\n    })"
->>>>>>> a6637b9c
 ---
 - Navigating:
     current_step_geometry_index: 0
@@ -317,7 +311,7 @@
           lng: -122.585901
         kind: Break
     progress:
-      distanceToNextManeuver: 227.5923547378452
+      distanceToNextManeuver: 227.59235473784523
       distanceRemaining: 1035.8583547378453
       durationRemaining: 46.733135559702674
     deviation: NoDeviation
@@ -475,7 +469,7 @@
           lng: -122.585901
         kind: Break
     progress:
-      distanceToNextManeuver: 218.6887779033958
+      distanceToNextManeuver: 218.68877790339582
       distanceRemaining: 1026.9547779033958
       durationRemaining: 46.37298490614234
     deviation: NoDeviation
@@ -949,8 +943,8 @@
           lng: -122.585901
         kind: Break
     progress:
-      distanceToNextManeuver: 192.0518152322816
-      distanceRemaining: 1000.3178152322815
+      distanceToNextManeuver: 192.05181523228163
+      distanceRemaining: 1000.3178152322816
       durationRemaining: 45.29551686231688
     deviation: NoDeviation
     visual_instruction: ~
@@ -1107,7 +1101,7 @@
           lng: -122.585901
         kind: Break
     progress:
-      distanceToNextManeuver: 183.1482383988805
+      distanceToNextManeuver: 183.14823839888052
       distanceRemaining: 991.4142383988805
       durationRemaining: 44.93536620879895
     deviation: NoDeviation
@@ -9989,9 +9983,9 @@
           lng: -122.585901
         kind: Break
     progress:
-      distanceToNextManeuver: 472.5097693776747
-      distanceRemaining: 472.5097693776747
-      durationRemaining: 23.262498124567887
+      distanceToNextManeuver: 472.5097693776746
+      distanceRemaining: 472.5097693776746
+      durationRemaining: 23.262498124567884
     deviation: NoDeviation
     visual_instruction: ~
     spoken_instruction: ~
