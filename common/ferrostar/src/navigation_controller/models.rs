--- conflicted
+++ resolved
@@ -83,11 +83,7 @@
 pub struct SerializableNavState {
     pub(crate) trip_state: TripState,
     // This has to be here because we actually do need to update the internal state that changes throughout navigation.
-<<<<<<< HEAD
-    step_advance_condition: SerializableStepAdvanceCondition,
-=======
     pub(crate) step_advance_condition: SerializableStepAdvanceCondition,
->>>>>>> 193350dd
 }
 
 impl From<SerializableNavState> for NavState {
@@ -360,59 +356,4 @@
             snapped_location_course_filtering: config.snapped_location_course_filtering,
         }
     }
-<<<<<<< HEAD
-}
-
-/// An event that occurs during navigation.
-///
-/// This is used for the optional session recording / telemetry.
-#[derive(Clone, Serialize, Deserialize, Debug)]
-#[cfg_attr(feature = "uniffi", derive(uniffi::Record))]
-#[cfg_attr(feature = "wasm-bindgen", derive(Tsify))]
-pub struct NavigationRecordingEvent {
-    /// The timestamp of the event in milliseconds since Jan 1, 1970 UTC.
-    pub timestamp: i64,
-    /// Data associated with the event.
-    pub event_data: NavigationRecordingEventData,
-}
-
-impl NavigationRecordingEvent {
-    pub fn new(event_data: NavigationRecordingEventData) -> Self {
-        Self {
-            timestamp: Utc::now().timestamp_millis(),
-            event_data,
-        }
-    }
-
-    /// Create a [`NavigationRecordingEventData::StateUpdate`] event from a [`SerializableNavState`]
-    pub fn state_update(serializable_nav_state: SerializableNavState) -> Self {
-        Self::new(NavigationRecordingEventData::StateUpdate {
-            trip_state: serializable_nav_state.trip_state,
-            step_advance_condition: serializable_nav_state.step_advance_condition,
-        })
-    }
-
-    pub fn timestamp(&self) -> i64 {
-        self.timestamp
-    }
-}
-
-/// The event type.
-///
-/// For full replayability, we record things like rerouting, and not just location updates.
-#[derive(Clone, Serialize, Deserialize, Debug)]
-#[cfg_attr(feature = "uniffi", derive(uniffi::Enum))]
-#[cfg_attr(feature = "wasm-bindgen", derive(Tsify))]
-pub enum NavigationRecordingEventData {
-    StateUpdate {
-        trip_state: TripState,
-        step_advance_condition: SerializableStepAdvanceCondition,
-    },
-    // TODO: Figure out how to record re-routes.
-    RouteUpdate {
-        /// Updated route.
-        route: Route,
-    },
-=======
->>>>>>> 193350dd
 }