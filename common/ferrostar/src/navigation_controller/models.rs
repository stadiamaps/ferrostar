//! State and configuration data models.

#[cfg(feature = "wasm-bindgen")]
use super::step_advance::JsStepAdvanceCondition;
use crate::algorithms::distance_between_locations;
use crate::deviation_detection::{RouteDeviation, RouteDeviationTracking};
use crate::models::{
    Route, RouteStep, SpokenInstruction, UserLocation, VisualInstruction, Waypoint,
};
#[cfg(feature = "alloc")]
use alloc::vec::Vec;
use chrono::{DateTime, Utc};
<<<<<<< HEAD
use geo::LineString;
use serde::{Deserialize, Serialize};
#[cfg(any(feature = "wasm-bindgen", test))]
=======
#[cfg(any(feature = "wasm-bindgen", test))]
use serde::{Deserialize, Serialize};
use std::sync::Arc;
>>>>>>> 04a713a6
#[cfg(feature = "wasm-bindgen")]
use tsify::Tsify;

use super::step_advance::conditions::ManualStepCondition;
use super::step_advance::StepAdvanceCondition;

/// The navigation state.
///
/// This is typically created from an initial trip state
/// and conditions for advancing navigation to the next step.
/// Any internal navigation state is packed in here so that
/// the navigation controller can remain functionally pure.
#[derive(Clone)]
#[cfg_attr(feature = "uniffi", derive(uniffi::Record))]
pub struct NavState {
    trip_state: TripState,
    // This has to be here because we actually do need to update internal state that changes throughout navigation.
    step_advance_condition: Arc<dyn StepAdvanceCondition>,
}

impl NavState {
    /// Creates a new navigation state with the provided trip state and step advance condition.
    pub fn new(
        trip_state: TripState,
        step_advance_condition: Arc<dyn StepAdvanceCondition>,
    ) -> Self {
        Self {
            trip_state,
            step_advance_condition,
        }
    }

    /// Creates a new idle navigation state (no trip currently in progress, but still tracking the user's location).
    pub fn idle(user_location: Option<UserLocation>) -> Self {
        Self {
            trip_state: TripState::Idle { user_location },
            step_advance_condition: Arc::new(ManualStepCondition {}), // No op condition.
        }
    }

    /// Creates a navigation state indicating the trip is complete (arrived at the destination but still tracking the user's location).
    ///
    /// The summary is retained as a snapshot (the caller should have this from the last known state).
    pub fn complete(user_location: UserLocation, last_summary: TripSummary) -> Self {
        Self {
            trip_state: TripState::Complete {
                user_location,
                summary: TripSummary {
                    ended_at: Some(Utc::now()),
                    ..last_summary
                },
            },
            step_advance_condition: Arc::new(ManualStepCondition {}), // No op condition.
        }
    }

    #[inline]
    pub fn trip_state(&self) -> TripState {
        self.trip_state.clone()
    }

    #[inline]
    pub fn step_advance_condition(&self) -> Arc<dyn StepAdvanceCondition> {
        self.step_advance_condition.clone()
    }
}

#[cfg(feature = "wasm-bindgen")]
#[derive(Serialize, Deserialize, Tsify)]
#[serde(rename_all = "camelCase")]
#[tsify(into_wasm_abi, from_wasm_abi)]
pub struct JsNavState {
    trip_state: TripState,
    // This has to be here because we actually do need to update internal state that changes throughout navigation.
    step_advance_condition: JsStepAdvanceCondition,
}

#[cfg(feature = "wasm-bindgen")]
impl From<JsNavState> for NavState {
    fn from(value: JsNavState) -> Self {
        Self {
            trip_state: value.trip_state,
            step_advance_condition: value.step_advance_condition.into(),
        }
    }
}

#[cfg(feature = "wasm-bindgen")]
impl From<NavState> for JsNavState {
    fn from(value: NavState) -> Self {
        Self {
            trip_state: value.trip_state,
            step_advance_condition: value.step_advance_condition.to_js(),
        }
    }
}

/// High-level state describing progress through a route.
#[derive(Debug, Clone, PartialEq, Serialize, Deserialize)]
#[cfg_attr(feature = "uniffi", derive(uniffi::Record))]
#[cfg_attr(feature = "wasm-bindgen", derive(Tsify))]
#[cfg_attr(any(feature = "wasm-bindgen", test), serde(rename_all = "camelCase"))]
#[cfg_attr(feature = "wasm-bindgen", tsify(into_wasm_abi, from_wasm_abi))]
pub struct TripProgress {
    /// The distance to the next maneuver, in meters.
    pub distance_to_next_maneuver: f64,
    /// The total distance remaining in the trip, in meters.
    ///
    /// This is the sum of the distance remaining in the current step and the distance remaining in all subsequent steps.
    pub distance_remaining: f64,
    /// The total duration remaining in the trip, in seconds.
    pub duration_remaining: f64,
}

/// Information pertaining to the user's full navigation trip. This includes
/// simple stats like total duration and distance.
#[derive(Debug, Clone, PartialEq, Serialize, Deserialize)]
#[cfg_attr(feature = "uniffi", derive(uniffi::Record))]
#[cfg_attr(feature = "wasm-bindgen", derive(Tsify))]
#[cfg_attr(any(feature = "wasm-bindgen", test), serde(rename_all = "camelCase"))]
#[cfg_attr(feature = "wasm-bindgen", tsify(into_wasm_abi, from_wasm_abi))]
pub struct TripSummary {
    /// The total raw distance traveled in the trip, in meters.
    pub distance_traveled: f64,
    /// The total snapped distance traveled in the trip, in meters.
    pub snapped_distance_traveled: f64,
    /// When the trip was started.
    #[cfg_attr(feature = "wasm-bindgen", tsify(type = "Date"))]
    pub started_at: DateTime<Utc>,
    /// When the trip was completed or canceled.
    #[cfg_attr(feature = "wasm-bindgen", tsify(type = "Date | null"))]
    pub ended_at: Option<DateTime<Utc>>,
}

impl TripSummary {
    pub(crate) fn update(
        &self,
        previous_location: &UserLocation,
        current_location: &UserLocation,
        previous_snapped_location: &UserLocation,
        current_snapped_location: &UserLocation,
    ) -> Self {
        // Calculate distance increment between the user locations.
        let distance_increment = distance_between_locations(previous_location, current_location);
        let snapped_distance_increment =
            distance_between_locations(previous_snapped_location, current_snapped_location);

        TripSummary {
            distance_traveled: self.distance_traveled + distance_increment,
            snapped_distance_traveled: self.snapped_distance_traveled + snapped_distance_increment,
            started_at: self.started_at,
            ended_at: self.ended_at,
        }
    }
}

/// The state of a navigation session.
///
/// This is produced by [`NavigationController`](super::NavigationController) methods
/// including [`get_initial_state`](super::NavigationController::get_initial_state)
/// and [`update_user_location`](super::NavigationController::update_user_location).
#[derive(Debug, Clone, PartialEq, Serialize, Deserialize)]
#[cfg_attr(feature = "uniffi", derive(uniffi::Enum))]
#[cfg_attr(feature = "wasm-bindgen", derive(Tsify))]
#[cfg_attr(feature = "wasm-bindgen", tsify(into_wasm_abi, from_wasm_abi))]
#[allow(clippy::large_enum_variant)]
pub enum TripState {
    /// The navigation controller is idle and there is no active trip.
    Idle { user_location: Option<UserLocation> },
    #[cfg_attr(feature = "wasm-bindgen", serde(rename_all = "camelCase"))]
    /// The navigation controller is actively navigating a trip.
    Navigating {
        /// The index of the closest coordinate to the user's snapped location.
        ///
        /// This index is relative to the *current* [`RouteStep`]'s geometry.
        current_step_geometry_index: Option<u64>,
        /// The user's raw location.
        ///
        /// This is more useful than the snapped location when the user is off route,
        /// or in special situations like pedestrian navigation.
        user_location: UserLocation,
        /// The user's location as if they were exactly on the route.
        ///
        /// This is derived by snapping the latitude and longitude to the closest point on the route line,
        /// regardless of where they actually are.
        /// This is desirable as it makes the navigation experience better for vehicular navigation,
        /// removing GPS noise as long as the user is deemed to be on the route.
        ///
        /// All other properties from the [`UserLocation`], including speed and course,
        /// are not affected by snapping.
        snapped_user_location: UserLocation,
        /// The ordered list of steps that remain in the trip.
        ///
        /// The step at the front of the list is always the current step.
        /// We currently assume that you cannot move backward to a previous step.
        remaining_steps: Vec<RouteStep>,
        /// Remaining waypoints to visit on the route.
        ///
        /// The waypoint at the front of the list is always the *next* waypoint "goal."
        /// Unlike the current step, there is no value in tracking the "current" waypoint,
        /// as the main use of waypoints is recalculation when the user deviates from the route.
        /// (In most use cases, a route will have only two waypoints, but more complex use cases
        /// may have multiple intervening points that are visited along the route.)
        /// This list is updated as the user advances through the route.
        remaining_waypoints: Vec<Waypoint>,
        /// The trip progress includes information that is useful for showing the
        /// user's progress along the full navigation trip, the route and its components.
        progress: TripProgress,
        /// Information pertaining to the user's full navigation trip. This includes
        /// simple stats like total duration, and distance.
        summary: TripSummary,
        /// The route deviation status: is the user following the route or not?
        deviation: RouteDeviation,
        /// The visual instruction that should be displayed in the user interface.
        visual_instruction: Option<VisualInstruction>,
        /// The most recent spoken instruction that should be synthesized using TTS.
        ///
        /// Note it is the responsibility of the platform layer to ensure that utterances are not synthesized multiple times. This property simply reports the current spoken instruction.
        spoken_instruction: Option<SpokenInstruction>,
        /// Annotation data at the current location.
        /// This is represented as a json formatted byte array to allow for flexible encoding of custom annotations.
        annotation_json: Option<String>,
    },
    /// The navigation controller has reached the end of the trip.
    Complete {
        user_location: UserLocation,
        /// Information pertaining to the user's full navigation trip. This includes
        /// simple stats like total duration, and distance.
        summary: TripSummary,
    },
}

#[allow(clippy::large_enum_variant)]
pub enum StepAdvanceStatus {
    /// Navigation has advanced, and the information on the next step is embedded.
    Advanced { step: RouteStep },
    /// Navigation has reached the end of the route.
    EndOfRoute,
}

/// Controls filtering/post-processing of user course by the [`NavigationController`].
#[derive(Debug, Copy, Clone, Serialize, Deserialize)]
#[cfg_attr(feature = "uniffi", derive(uniffi::Enum))]
#[cfg_attr(feature = "wasm-bindgen", derive(Tsify))]
#[cfg_attr(feature = "wasm-bindgen", tsify(from_wasm_abi))]
pub enum CourseFiltering {
    /// Snap the user's course to the current step's linestring using the next index in the step's geometry.
    ///
    // TODO: We could make this more flexible by allowing the user to specify number of indices to average, etc.
    SnapToRoute,

    /// Use the raw course as reported by the location provider with no processing.
    Raw,
}

<<<<<<< HEAD
/// The step advance mode describes when the current maneuver has been successfully completed,
/// and we should advance to the next step.
#[derive(Debug, Copy, Clone, Serialize, Deserialize)]
#[cfg_attr(feature = "uniffi", derive(uniffi::Enum))]
#[cfg_attr(feature = "wasm-bindgen", derive(Tsify))]
#[cfg_attr(feature = "wasm-bindgen", tsify(from_wasm_abi))]
pub enum StepAdvanceMode {
    /// Never advances to the next step automatically;
    /// requires calling [`NavigationController::advance_to_next_step`](super::NavigationController::advance_to_next_step).
    ///
    /// You can use this to implement custom behaviors in external code.
    Manual,
    /// Automatically advances when the user's location is close enough to the end of the step
    #[cfg_attr(feature = "wasm-bindgen", serde(rename_all = "camelCase"))]
    DistanceToEndOfStep {
        /// Distance to the last waypoint in the step, measured in meters, at which to advance.
        distance: u16,
        /// The minimum required horizontal accuracy of the user location, in meters.
        /// Values larger than this cannot trigger a step advance.
        minimum_horizontal_accuracy: u16,
    },
    /// Automatically advances when the user's distance to the *next* step's linestring  is less
    /// than the distance to the current step's linestring, subject to certain conditions.
    #[cfg_attr(feature = "wasm-bindgen", serde(rename_all = "camelCase"))]
    RelativeLineStringDistance {
        /// The minimum required horizontal accuracy of the user location, in meters.
        /// Values larger than this cannot ever trigger a step advance.
        minimum_horizontal_accuracy: u16,
        /// Optional extra conditions which refine the step advance logic.
        ///
        /// See the enum variant documentation for details.
        special_advance_conditions: Option<SpecialAdvanceConditions>,
    },
}

/// Special conditions which alter the normal step advance logic,
#[derive(Debug, Copy, Clone, Serialize, Deserialize)]
#[cfg_attr(feature = "uniffi", derive(uniffi::Enum))]
#[cfg_attr(feature = "wasm-bindgen", derive(Tsify))]
#[cfg_attr(feature = "wasm-bindgen", tsify(from_wasm_abi))]
pub enum SpecialAdvanceConditions {
    /// Allows navigation to advance to the next step as soon as the user
    /// comes within this distance (in meters) of the end of the current step.
    ///
    /// This results in *early* advance when the user is near the goal.
    AdvanceAtDistanceFromEnd(u16),
    /// Requires that the user be at least this far (distance in meters)
    /// from the current route step.
    ///
    /// This results in *delayed* advance,
    /// but is more robust to spurious / unwanted step changes in scenarios including
    /// self-intersecting routes (sudden jump to the next step)
    /// and pauses at intersections (advancing too soon before the maneuver is complete).
    ///
    /// Note that this could be theoretically less robust to things like U-turns,
    /// but we need a bit more real-world testing to confirm if it's an issue.
    MinimumDistanceFromCurrentStepLine(u16),
}

=======
>>>>>>> 04a713a6
/// Controls when a waypoint should be marked as complete.
///
/// While a route may consist of thousands of points, waypoints are special.
/// A simple trip will have only one waypoint: the final destination.
/// A more complex trip may have several intermediate stops.
/// Just as the navigation state keeps track of which steps remain in the route,
/// it also tracks which waypoints are still remaining.
///
/// Tracking waypoints enables Ferrostar to reroute users when they stray off the route line.
/// The waypoint advance mode specifies how the framework decides
/// that a waypoint has been visited (and is removed from the list).
///
/// NOTE: Advancing to the next *step* and advancing to the next *waypoint*
/// are separate processes.
/// This will not normally cause any issues, but keep in mind that
/// manually advancing to the next step does not *necessarily* imply
/// that the waypoint will be marked as complete!
#[derive(Debug, Copy, Clone, Serialize, Deserialize)]
#[cfg_attr(feature = "uniffi", derive(uniffi::Enum))]
#[cfg_attr(feature = "wasm-bindgen", derive(Tsify))]
#[cfg_attr(feature = "wasm-bindgen", tsify(from_wasm_abi))]
pub enum WaypointAdvanceMode {
    /// Advance when the waypoint is within a certain range of meters from the user's location.
    WaypointWithinRange(f64),
}

#[derive(Clone, Serialize, Deserialize)]
#[cfg_attr(feature = "uniffi", derive(uniffi::Record))]
<<<<<<< HEAD
#[cfg_attr(feature = "wasm-bindgen", derive(Tsify))]
#[cfg_attr(feature = "wasm-bindgen", serde(rename_all = "camelCase"))]
#[cfg_attr(feature = "wasm-bindgen", tsify(from_wasm_abi))]
=======
>>>>>>> 04a713a6
pub struct NavigationControllerConfig {
    /// Configures when navigation advances to the next waypoint in the route.
    pub waypoint_advance: WaypointAdvanceMode,
    /// Configures when navigation advances to the next step in the route.
    pub step_advance_condition: Arc<dyn StepAdvanceCondition>,
    /// A special advance condition used for the final 2 route steps (last and arrival).
    ///
    /// This exists because several of our step advance conditions require entry and
    /// exit from a step's geometry. The end of the route/arrival doesn't always accommodate
    /// the expected location updates for the core step advance condition.
    pub arrival_step_advance_condition: Arc<dyn StepAdvanceCondition>,
    /// Configures when the user is deemed to be off course.
    ///
    /// NOTE: This is distinct from the action that is taken.
    /// It is only the determination that the user has deviated from the expected route.
    pub route_deviation_tracking: RouteDeviationTracking,
    /// Configures how the heading component of the snapped location is reported in [`TripState`].
    pub snapped_location_course_filtering: CourseFiltering,
}

#[cfg(feature = "wasm-bindgen")]
#[derive(Deserialize, Tsify)]
#[serde(rename_all = "camelCase")]
#[tsify(from_wasm_abi)]
pub struct JsNavigationControllerConfig {
    /// Configures when navigation advances to the next waypoint in the route.
    pub waypoint_advance: WaypointAdvanceMode,
    /// Configures when navigation advances to the next step in the route.
    pub step_advance_condition: JsStepAdvanceCondition,
    /// A special advance condition used for the final 2 route steps (last and arrival).
    ///
    /// This exists because several of our step advance conditions require entry and
    /// exit from a step's geometry. The end of the route/arrival doesn't always accommodate
    /// the expected location updates for the core step advance condition.
    pub arrival_step_advance_condition: JsStepAdvanceCondition,
    /// Configures when the user is deemed to be off course.
    ///
    /// NOTE: This is distinct from the action that is taken.
    /// It is only the determination that the user has deviated from the expected route.
    pub route_deviation_tracking: RouteDeviationTracking,
    /// Configures how the heading component of the snapped location is reported in [`TripState`].
    pub snapped_location_course_filtering: CourseFiltering,
}

<<<<<<< HEAD
#[derive(Serialize, Deserialize)]
=======
#[cfg(feature = "wasm-bindgen")]
impl From<JsNavigationControllerConfig> for NavigationControllerConfig {
    fn from(js_config: JsNavigationControllerConfig) -> Self {
        Self {
            waypoint_advance: js_config.waypoint_advance,
            step_advance_condition: js_config.step_advance_condition.into(),
            arrival_step_advance_condition: js_config.arrival_step_advance_condition.into(),
            route_deviation_tracking: js_config.route_deviation_tracking,
            snapped_location_course_filtering: js_config.snapped_location_course_filtering,
        }
    }
}

>>>>>>> 04a713a6
pub struct NavigationRecordingEvent {
    /// The timestamp of the event.
    pub timestamp: i64,
    /// Data associated with the event.
    pub event_data: NavigationRecordingEventData,
}

#[derive(Serialize, Deserialize)]
pub enum NavigationRecordingEventData {
    LocationUpdate {
        /// Updated user location.
        user_location: UserLocation,
    },
    TripStateUpdate {
        /// Updated trip state.
        trip_state: TripState,
    },
    RouteUpdate {
        /// Updated route steps.
        route: Route,
    },
    Error {
        /// Error message.
        error_message: String,
    },
}<|MERGE_RESOLUTION|>--- conflicted
+++ resolved
@@ -10,15 +10,9 @@
 #[cfg(feature = "alloc")]
 use alloc::vec::Vec;
 use chrono::{DateTime, Utc};
-<<<<<<< HEAD
-use geo::LineString;
-use serde::{Deserialize, Serialize};
-#[cfg(any(feature = "wasm-bindgen", test))]
-=======
-#[cfg(any(feature = "wasm-bindgen", test))]
 use serde::{Deserialize, Serialize};
 use std::sync::Arc;
->>>>>>> 04a713a6
+#[cfg(any(feature = "wasm-bindgen", test))]
 #[cfg(feature = "wasm-bindgen")]
 use tsify::Tsify;
 
@@ -274,68 +268,6 @@
     Raw,
 }
 
-<<<<<<< HEAD
-/// The step advance mode describes when the current maneuver has been successfully completed,
-/// and we should advance to the next step.
-#[derive(Debug, Copy, Clone, Serialize, Deserialize)]
-#[cfg_attr(feature = "uniffi", derive(uniffi::Enum))]
-#[cfg_attr(feature = "wasm-bindgen", derive(Tsify))]
-#[cfg_attr(feature = "wasm-bindgen", tsify(from_wasm_abi))]
-pub enum StepAdvanceMode {
-    /// Never advances to the next step automatically;
-    /// requires calling [`NavigationController::advance_to_next_step`](super::NavigationController::advance_to_next_step).
-    ///
-    /// You can use this to implement custom behaviors in external code.
-    Manual,
-    /// Automatically advances when the user's location is close enough to the end of the step
-    #[cfg_attr(feature = "wasm-bindgen", serde(rename_all = "camelCase"))]
-    DistanceToEndOfStep {
-        /// Distance to the last waypoint in the step, measured in meters, at which to advance.
-        distance: u16,
-        /// The minimum required horizontal accuracy of the user location, in meters.
-        /// Values larger than this cannot trigger a step advance.
-        minimum_horizontal_accuracy: u16,
-    },
-    /// Automatically advances when the user's distance to the *next* step's linestring  is less
-    /// than the distance to the current step's linestring, subject to certain conditions.
-    #[cfg_attr(feature = "wasm-bindgen", serde(rename_all = "camelCase"))]
-    RelativeLineStringDistance {
-        /// The minimum required horizontal accuracy of the user location, in meters.
-        /// Values larger than this cannot ever trigger a step advance.
-        minimum_horizontal_accuracy: u16,
-        /// Optional extra conditions which refine the step advance logic.
-        ///
-        /// See the enum variant documentation for details.
-        special_advance_conditions: Option<SpecialAdvanceConditions>,
-    },
-}
-
-/// Special conditions which alter the normal step advance logic,
-#[derive(Debug, Copy, Clone, Serialize, Deserialize)]
-#[cfg_attr(feature = "uniffi", derive(uniffi::Enum))]
-#[cfg_attr(feature = "wasm-bindgen", derive(Tsify))]
-#[cfg_attr(feature = "wasm-bindgen", tsify(from_wasm_abi))]
-pub enum SpecialAdvanceConditions {
-    /// Allows navigation to advance to the next step as soon as the user
-    /// comes within this distance (in meters) of the end of the current step.
-    ///
-    /// This results in *early* advance when the user is near the goal.
-    AdvanceAtDistanceFromEnd(u16),
-    /// Requires that the user be at least this far (distance in meters)
-    /// from the current route step.
-    ///
-    /// This results in *delayed* advance,
-    /// but is more robust to spurious / unwanted step changes in scenarios including
-    /// self-intersecting routes (sudden jump to the next step)
-    /// and pauses at intersections (advancing too soon before the maneuver is complete).
-    ///
-    /// Note that this could be theoretically less robust to things like U-turns,
-    /// but we need a bit more real-world testing to confirm if it's an issue.
-    MinimumDistanceFromCurrentStepLine(u16),
-}
-
-=======
->>>>>>> 04a713a6
 /// Controls when a waypoint should be marked as complete.
 ///
 /// While a route may consist of thousands of points, waypoints are special.
@@ -364,12 +296,9 @@
 
 #[derive(Clone, Serialize, Deserialize)]
 #[cfg_attr(feature = "uniffi", derive(uniffi::Record))]
-<<<<<<< HEAD
 #[cfg_attr(feature = "wasm-bindgen", derive(Tsify))]
 #[cfg_attr(feature = "wasm-bindgen", serde(rename_all = "camelCase"))]
 #[cfg_attr(feature = "wasm-bindgen", tsify(from_wasm_abi))]
-=======
->>>>>>> 04a713a6
 pub struct NavigationControllerConfig {
     /// Configures when navigation advances to the next waypoint in the route.
     pub waypoint_advance: WaypointAdvanceMode,
@@ -414,9 +343,6 @@
     pub snapped_location_course_filtering: CourseFiltering,
 }
 
-<<<<<<< HEAD
-#[derive(Serialize, Deserialize)]
-=======
 #[cfg(feature = "wasm-bindgen")]
 impl From<JsNavigationControllerConfig> for NavigationControllerConfig {
     fn from(js_config: JsNavigationControllerConfig) -> Self {
@@ -430,7 +356,7 @@
     }
 }
 
->>>>>>> 04a713a6
+#[derive(Serialize, Deserialize)]
 pub struct NavigationRecordingEvent {
     /// The timestamp of the event.
     pub timestamp: i64,
