--- conflicted
+++ resolved
@@ -279,20 +279,7 @@
     pub snapped_location_course_filtering: CourseFiltering,
 }
 
-<<<<<<< HEAD
 #[derive(Serialize, Deserialize)]
-pub struct InitialNavigationState {
-    /// The user location at the start of the navigation session.
-    pub user_location: UserLocation,
-    /// The trip state at the start of the navigation session.
-    pub trip_state: TripState,
-    /// The route that the user is navigating.
-    pub route: Route,
-}
-
-#[derive(Serialize, Deserialize)]
-=======
->>>>>>> c6c2a60b
 pub struct NavigationRecordingEvent {
     /// The timestamp of the event.
     pub timestamp: i64,
