//! State and configuration data models.

use crate::deviation_detection::{RouteDeviation, RouteDeviationTracking};
use crate::models::{
    Route, RouteStep, SpokenInstruction, UserLocation, VisualInstruction, Waypoint,
};
#[cfg(feature = "alloc")]
use alloc::vec::Vec;
use chrono::{DateTime, Utc};
use serde::{Deserialize, Serialize};
use std::sync::Arc;
#[cfg(any(feature = "wasm-bindgen", test))]
#[cfg(feature = "wasm-bindgen")]
use tsify::Tsify;

use super::step_advance::conditions::ManualStepCondition;
use super::step_advance::JsStepAdvanceCondition;
use super::step_advance::StepAdvanceCondition;
use crate::algorithms::distance_between_locations;

/// The navigation state.
///
/// This is typically created from an initial trip state
/// and conditions for advancing navigation to the next step.
/// Any internal navigation state is packed in here so that
/// the navigation controller can remain functionally pure.
#[derive(Clone)]
#[cfg_attr(feature = "uniffi", derive(uniffi::Record))]
pub struct NavState {
    trip_state: TripState,
    // This has to be here because we actually do need to update the internal state that changes throughout navigation.
    step_advance_condition: Arc<dyn StepAdvanceCondition>,
    recording_events: Option<Vec<NavigationRecordingEvent>>,
}

impl NavState {
    /// Creates a new navigation state with the provided trip state and step advance condition.
    pub fn new(
        trip_state: TripState,
        step_advance_condition: Arc<dyn StepAdvanceCondition>,
    ) -> Self {
        Self {
            trip_state,
            step_advance_condition,
            recording_events: None,
        }
    }

    /// Creates a new idle navigation state (no trip currently in progress, but still tracking the user's location).
    pub fn idle(user_location: Option<UserLocation>) -> Self {
        Self {
            trip_state: TripState::Idle { user_location },
            step_advance_condition: Arc::new(ManualStepCondition {}), // No op condition.
            recording_events: None,
        }
    }

    /// Creates a navigation state indicating the trip is complete (arrived at the destination but still tracking the user's location).
    ///
    /// The summary is retained as a snapshot (the caller should have this from the last known state).
    pub fn complete(user_location: UserLocation, last_summary: TripSummary) -> Self {
        Self {
            trip_state: TripState::Complete {
                user_location,
                summary: TripSummary {
                    ended_at: Some(Utc::now()),
                    ..last_summary
                },
            },
            step_advance_condition: Arc::new(ManualStepCondition {}), // No op condition.
            recording_events: None,
        }
    }

    #[inline]
    pub fn trip_state(&self) -> TripState {
        self.trip_state.clone()
    }

    #[inline]
    pub fn step_advance_condition(&self) -> Arc<dyn StepAdvanceCondition> {
        self.step_advance_condition.clone()
    }
}

#[cfg(feature = "wasm-bindgen")]
#[derive(Serialize, Deserialize, Tsify)]
#[serde(rename_all = "camelCase")]
#[tsify(into_wasm_abi, from_wasm_abi)]
pub struct JsNavState {
    trip_state: TripState,
    // This has to be here because we actually do need to update the internal state that changes throughout navigation.
    step_advance_condition: JsStepAdvanceCondition,
    recording_events: Option<Vec<NavigationRecordingEvent>>,
}

#[cfg(feature = "wasm-bindgen")]
impl From<JsNavState> for NavState {
    fn from(value: JsNavState) -> Self {
        Self {
            trip_state: value.trip_state,
            step_advance_condition: value.step_advance_condition.into(),
            recording_events: value.recording_events,
        }
    }
}

#[cfg(feature = "wasm-bindgen")]
impl From<NavState> for JsNavState {
    fn from(value: NavState) -> Self {
        Self {
            trip_state: value.trip_state,
            step_advance_condition: value.step_advance_condition.to_js(),
            recording_events: value.recording_events,
        }
    }
}

/// High-level state describing progress through a route.
#[derive(Debug, Clone, PartialEq, Serialize, Deserialize)]
#[cfg_attr(feature = "uniffi", derive(uniffi::Record))]
#[cfg_attr(feature = "wasm-bindgen", derive(Tsify))]
#[cfg_attr(any(feature = "wasm-bindgen", test), serde(rename_all = "camelCase"))]
#[cfg_attr(feature = "wasm-bindgen", tsify(into_wasm_abi, from_wasm_abi))]
pub struct TripProgress {
    /// The distance to the next maneuver, in meters.
    pub distance_to_next_maneuver: f64,
    /// The total distance remaining in the trip, in meters.
    ///
    /// This is the sum of the distance remaining in the current step and the distance remaining in all subsequent steps.
    pub distance_remaining: f64,
    /// The total duration remaining in the trip, in seconds.
    pub duration_remaining: f64,
}

/// Information pertaining to the user's full navigation trip. This includes
/// simple stats like total duration and distance.
#[derive(Debug, Clone, PartialEq, Serialize, Deserialize)]
#[cfg_attr(feature = "uniffi", derive(uniffi::Record))]
#[cfg_attr(feature = "wasm-bindgen", derive(Tsify))]
#[cfg_attr(any(feature = "wasm-bindgen", test), serde(rename_all = "camelCase"))]
#[cfg_attr(feature = "wasm-bindgen", tsify(into_wasm_abi, from_wasm_abi))]
pub struct TripSummary {
    /// The total raw distance traveled in the trip, in meters.
    pub distance_traveled: f64,
    /// The total snapped distance traveled in the trip, in meters.
    pub snapped_distance_traveled: f64,
    /// When the trip was started.
    #[cfg_attr(feature = "wasm-bindgen", tsify(type = "Date"))]
    pub started_at: DateTime<Utc>,
    /// When the trip was completed or canceled.
    #[cfg_attr(feature = "wasm-bindgen", tsify(type = "Date | null"))]
    pub ended_at: Option<DateTime<Utc>>,
}

impl TripSummary {
    pub(crate) fn update(
        &self,
        previous_location: &UserLocation,
        current_location: &UserLocation,
        previous_snapped_location: &UserLocation,
        current_snapped_location: &UserLocation,
    ) -> Self {
        // Calculate distance increment between the user locations.
        let distance_increment = distance_between_locations(previous_location, current_location);
        let snapped_distance_increment =
            distance_between_locations(previous_snapped_location, current_snapped_location);

        TripSummary {
            distance_traveled: self.distance_traveled + distance_increment,
            snapped_distance_traveled: self.snapped_distance_traveled + snapped_distance_increment,
            started_at: self.started_at,
            ended_at: self.ended_at,
        }
    }
}

/// The state of a navigation session.
///
/// This is produced by [`NavigationController`](super::NavigationController) methods
/// including [`get_initial_state`](super::NavigationController::get_initial_state)
/// and [`update_user_location`](super::NavigationController::update_user_location).
#[derive(Debug, Clone, PartialEq, Serialize, Deserialize)]
#[cfg_attr(feature = "uniffi", derive(uniffi::Enum))]
#[cfg_attr(feature = "wasm-bindgen", derive(Tsify))]
#[cfg_attr(feature = "wasm-bindgen", tsify(into_wasm_abi, from_wasm_abi))]
#[allow(clippy::large_enum_variant)]
pub enum TripState {
    /// The navigation controller is idle and there is no active trip.
    Idle { user_location: Option<UserLocation> },
    #[cfg_attr(feature = "wasm-bindgen", serde(rename_all = "camelCase"))]
    /// The navigation controller is actively navigating a trip.
    Navigating {
        /// The index of the closest coordinate to the user's snapped location.
        ///
        /// This index is relative to the *current* [`RouteStep`]'s geometry.
        current_step_geometry_index: Option<u64>,
        /// The user's raw location.
        ///
        /// This is more useful than the snapped location when the user is off route,
        /// or in special situations like pedestrian navigation.
        user_location: UserLocation,
        /// The user's location as if they were exactly on the route.
        ///
        /// This is derived by snapping the latitude and longitude to the closest point on the route line,
        /// regardless of where they actually are.
        /// This is desirable as it makes the navigation experience better for vehicular navigation,
        /// removing GPS noise as long as the user is deemed to be on the route.
        ///
        /// All other properties from the [`UserLocation`], including speed and course,
        /// are not affected by snapping.
        snapped_user_location: UserLocation,
        /// The ordered list of steps that remain in the trip.
        ///
        /// The step at the front of the list is always the current step.
        /// We currently assume that you cannot move backward to a previous step.
        remaining_steps: Vec<RouteStep>,
        /// Remaining waypoints to visit on the route.
        ///
        /// The waypoint at the front of the list is always the *next* waypoint "goal."
        /// Unlike the current step, there is no value in tracking the "current" waypoint,
        /// as the main use of waypoints is recalculation when the user deviates from the route.
        /// (In most use cases, a route will have only two waypoints, but more complex use cases
        /// may have multiple intervening points that are visited along the route.)
        /// This list is updated as the user advances through the route.
        remaining_waypoints: Vec<Waypoint>,
        /// The trip progress includes information that is useful for showing the
        /// user's progress along the full navigation trip, the route and its components.
        progress: TripProgress,
        /// Information pertaining to the user's full navigation trip. This includes
        /// simple stats like total duration, and distance.
        summary: TripSummary,
        /// The route deviation status: is the user following the route or not?
        deviation: RouteDeviation,
        /// The visual instruction that should be displayed in the user interface.
        visual_instruction: Option<VisualInstruction>,
        /// The most recent spoken instruction that should be synthesized using TTS.
        ///
        /// Note it is the responsibility of the platform layer to ensure that utterances are not synthesized multiple times. This property simply reports the current spoken instruction.
        spoken_instruction: Option<SpokenInstruction>,
        /// Annotation data at the current location.
        /// This is represented as a json formatted byte array to allow for flexible encoding of custom annotations.
        annotation_json: Option<String>,
    },
    /// The navigation controller has reached the end of the trip.
    Complete {
        user_location: UserLocation,
        /// Information pertaining to the user's full navigation trip. This includes
        /// simple stats like total duration, and distance.
        summary: TripSummary,
    },
}

#[allow(clippy::large_enum_variant)]
pub enum StepAdvanceStatus {
    /// Navigation has advanced, and the information on the next step is embedded.
    Advanced { step: RouteStep },
    /// Navigation has reached the end of the route.
    EndOfRoute,
}

/// Controls filtering/post-processing of user course by the [`NavigationController`].
#[derive(Debug, Copy, Clone, Serialize, Deserialize)]
#[cfg_attr(feature = "uniffi", derive(uniffi::Enum))]
#[cfg_attr(feature = "wasm-bindgen", derive(Tsify))]
#[cfg_attr(feature = "wasm-bindgen", tsify(from_wasm_abi))]
pub enum CourseFiltering {
    /// Snap the user's course to the current step's linestring using the next index in the step's geometry.
    ///
    // TODO: We could make this more flexible by allowing the user to specify number of indices to average, etc.
    SnapToRoute,

    /// Use the raw course as reported by the location provider with no processing.
    Raw,
}

/// Controls when a waypoint should be marked as complete.
///
/// While a route may consist of thousands of points, waypoints are special.
/// A simple trip will have only one waypoint: the final destination.
/// A more complex trip may have several intermediate stops.
/// Just as the navigation state keeps track of which steps remain in the route,
/// it also tracks which waypoints are still remaining.
///
/// Tracking waypoints enables Ferrostar to reroute users when they stray off the route line.
/// The waypoint advance mode specifies how the framework decides
/// that a waypoint has been visited (and is removed from the list).
///
/// NOTE: Advancing to the next *step* and advancing to the next *waypoint*
/// are separate processes.
/// This will not normally cause any issues, but keep in mind that
/// manually advancing to the next step does not *necessarily* imply
/// that the waypoint will be marked as complete!
#[derive(Debug, Copy, Clone, Serialize, Deserialize)]
#[cfg_attr(feature = "uniffi", derive(uniffi::Enum))]
#[cfg_attr(feature = "wasm-bindgen", derive(Tsify))]
#[cfg_attr(feature = "wasm-bindgen", tsify(from_wasm_abi))]
pub enum WaypointAdvanceMode {
    /// Advance when the waypoint is within a certain range of meters from the user's location.
    WaypointWithinRange(f64),
}

#[derive(Clone)]
#[cfg_attr(feature = "uniffi", derive(uniffi::Record))]
pub struct NavigationControllerConfig {
    /// Configures when navigation advances to the next waypoint in the route.
    pub waypoint_advance: WaypointAdvanceMode,
    /// Configures when navigation advances to the next step in the route.
    pub step_advance_condition: Arc<dyn StepAdvanceCondition>,
    /// A special advance condition used for the final 2 route steps (last and arrival).
    ///
    /// This exists because several of our step advance conditions require entry and
    /// exit from a step's geometry. The end of the route/arrival doesn't always accommodate
    /// the expected location updates for the core step advance condition.
    pub arrival_step_advance_condition: Arc<dyn StepAdvanceCondition>,
    /// Configures when the user is deemed to be off course.
    ///
    /// NOTE: This is distinct from the action that is taken.
    /// It is only the determination that the user has deviated from the expected route.
    pub route_deviation_tracking: RouteDeviationTracking,
    /// Configures how the heading component of the snapped location is reported in [`TripState`].
    pub snapped_location_course_filtering: CourseFiltering,
}

#[derive(Serialize, Deserialize)]
#[cfg_attr(feature = "wasm-bindgen", derive(Tsify))]
#[cfg_attr(feature = "wasm-bindgen", serde(rename_all = "camelCase"))]
#[cfg_attr(feature = "wasm-bindgen", tsify(from_wasm_abi))]
pub struct JsNavigationControllerConfig {
    /// Configures when navigation advances to the next waypoint in the route.
    pub waypoint_advance: WaypointAdvanceMode,
    /// Configures when navigation advances to the next step in the route.
    pub step_advance_condition: JsStepAdvanceCondition,
    /// A special advance condition used for the final 2 route steps (last and arrival).
    ///
    /// This exists because several of our step advance conditions require entry and
    /// exit from a step's geometry. The end of the route/arrival doesn't always accommodate
    /// the expected location updates for the core step advance condition.
    pub arrival_step_advance_condition: JsStepAdvanceCondition,
    /// Configures when the user is deemed to be off course.
    ///
    /// NOTE: This is distinct from the action that is taken.
    /// It is only the determination that the user has deviated from the expected route.
    pub route_deviation_tracking: RouteDeviationTracking,
    /// Configures how the heading component of the snapped location is reported in [`TripState`].
    pub snapped_location_course_filtering: CourseFiltering,
}

impl From<JsNavigationControllerConfig> for NavigationControllerConfig {
    fn from(js_config: JsNavigationControllerConfig) -> Self {
        Self {
            waypoint_advance: js_config.waypoint_advance,
            step_advance_condition: js_config.step_advance_condition.into(),
            arrival_step_advance_condition: js_config.arrival_step_advance_condition.into(),
            route_deviation_tracking: js_config.route_deviation_tracking,
            snapped_location_course_filtering: js_config.snapped_location_course_filtering,
        }
    }
}

<<<<<<< HEAD
impl From<NavigationControllerConfig> for JsNavigationControllerConfig {
    fn from(config: NavigationControllerConfig) -> Self {
        Self {
            waypoint_advance: config.waypoint_advance,
            step_advance_condition: config.step_advance_condition.to_js(),
            arrival_step_advance_condition: config.arrival_step_advance_condition.to_js(),
            route_deviation_tracking: config.route_deviation_tracking,
            snapped_location_course_filtering: config.snapped_location_course_filtering,
        }
    }
}

#[derive(Serialize, Deserialize)]
=======
#[cfg_attr(feature = "uniffi", derive(uniffi::Record))]
#[derive(Clone)]
#[cfg_attr(any(feature = "wasm-bindgen", test), derive(Serialize, Deserialize))]
#[cfg_attr(feature = "wasm-bindgen", derive(Tsify))]
>>>>>>> a60e9839
pub struct NavigationRecordingEvent {
    /// The timestamp of the event.
    pub timestamp: i64,
    /// Data associated with the event.
    pub event_data: NavigationRecordingEventData,
}

<<<<<<< HEAD
#[derive(Serialize, Deserialize)]
=======
#[cfg_attr(feature = "uniffi", derive(uniffi::Enum))]
#[derive(Clone)]
#[cfg_attr(any(feature = "wasm-bindgen", test), derive(Serialize, Deserialize))]
#[cfg_attr(feature = "wasm-bindgen", derive(Tsify))]
>>>>>>> a60e9839
pub enum NavigationRecordingEventData {
    LocationUpdate {
        /// Updated user location.
        user_location: UserLocation,
    },
    TripStateUpdate {
        /// Updated trip state.
        trip_state: TripState,
    },
    RouteUpdate {
        /// Updated route steps.
        route: Route,
    },
    Error {
        /// Error message.
        error_message: String,
    },
}<|MERGE_RESOLUTION|>--- conflicted
+++ resolved
@@ -358,7 +358,6 @@
     }
 }
 
-<<<<<<< HEAD
 impl From<NavigationControllerConfig> for JsNavigationControllerConfig {
     fn from(config: NavigationControllerConfig) -> Self {
         Self {
@@ -372,12 +371,10 @@
 }
 
 #[derive(Serialize, Deserialize)]
-=======
 #[cfg_attr(feature = "uniffi", derive(uniffi::Record))]
 #[derive(Clone)]
 #[cfg_attr(any(feature = "wasm-bindgen", test), derive(Serialize, Deserialize))]
 #[cfg_attr(feature = "wasm-bindgen", derive(Tsify))]
->>>>>>> a60e9839
 pub struct NavigationRecordingEvent {
     /// The timestamp of the event.
     pub timestamp: i64,
@@ -385,14 +382,10 @@
     pub event_data: NavigationRecordingEventData,
 }
 
-<<<<<<< HEAD
-#[derive(Serialize, Deserialize)]
-=======
 #[cfg_attr(feature = "uniffi", derive(uniffi::Enum))]
 #[derive(Clone)]
 #[cfg_attr(any(feature = "wasm-bindgen", test), derive(Serialize, Deserialize))]
 #[cfg_attr(feature = "wasm-bindgen", derive(Tsify))]
->>>>>>> a60e9839
 pub enum NavigationRecordingEventData {
     LocationUpdate {
         /// Updated user location.
