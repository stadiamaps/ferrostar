--- conflicted
+++ resolved
@@ -1,11 +1,7 @@
 use crate::models::Route;
 use crate::navigation_controller::models::{
-<<<<<<< HEAD
     NavState, NavigationControllerConfig, NavigationRecordingEvent, NavigationRecordingEventData,
-=======
-    NavigationControllerConfig, NavigationRecordingEvent, NavigationRecordingEventData,
     SerializableNavigationControllerConfig, TripState,
->>>>>>> a5fd9edc
 };
 use chrono::Utc;
 use serde::{Deserialize, Serialize};
@@ -38,19 +34,23 @@
     pub fn new(config: NavigationControllerConfig, initial_route: Route) -> Self {
         Self {
             version: env!("CARGO_PKG_VERSION").to_string(),
-<<<<<<< HEAD
             initial_timestamp: Utc::now().timestamp_millis(),
-            config,
-=======
-            initial_timestamp: Utc::now().timestamp(),
             config: SerializableNavigationControllerConfig::from(config),
->>>>>>> a5fd9edc
             initial_route,
             events: Vec::new(),
         }
     }
 
-<<<<<<< HEAD
+    /// Serializes the navigation recording to a JSON string.
+    ///
+    /// # Returns
+    ///
+    /// - `Ok(String)` - A JSON string representation of the navigation recording
+    /// - `Err(NavigationRecordingError)` - If there was an error during JSON serialization
+    pub fn to_json(&self) -> Result<String, NavigationRecordingError> {
+        serde_json::to_string(self).map_err(NavigationRecordingError::SerializationError)
+    }
+
     pub fn record_nav_state_update(
         &self,
         old_state: NavState,
@@ -65,26 +65,6 @@
             ),
             None => Vec::new(),
         }
-=======
-    /// Serializes the navigation recording to a JSON string.
-    ///
-    /// # Returns
-    ///
-    /// - `Ok(String)` - A JSON string representation of the navigation recording
-    /// - `Err(NavigationRecordingError)` - If there was an error during JSON serialization
-    pub fn to_json(&self) -> Result<String, NavigationRecordingError> {
-        serde_json::to_string(self).map_err(NavigationRecordingError::SerializationError)
-    }
-
-    /// Records a location update from the user during navigation.
-    pub fn record_location_update(self, user_location: UserLocation) -> Self {
-        self.add_event(NavigationRecordingEventData::LocationUpdate { user_location })
-    }
-
-    /// Records a trip state update during navigation.
-    pub fn record_trip_state_update(self, trip_state: TripState) -> Self {
-        self.add_event(NavigationRecordingEventData::TripStateUpdate { trip_state })
->>>>>>> a5fd9edc
     }
 
     pub fn record_route_update(
