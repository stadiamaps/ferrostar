--- conflicted
+++ resolved
@@ -158,16 +158,6 @@
         // If the user is not on route & we don't allow calculating while off route, don't advance
         // Else if, the user location is not within the minimum horizontal accuracy, don't advance
         // Else if, the user location is within the minimum horizontal accuracy, advance
-<<<<<<< HEAD
-        let should_advance = if (!self.calculate_while_off_route
-            && route_deviation != RouteDeviation::NoDeviation)
-            || (user_location.horizontal_accuracy > self.minimum_horizontal_accuracy.into())
-        {
-            false
-        } else {
-            let current_position: Point = user_location.into();
-            let current_step_linestring = current_step.get_linestring();
-=======
         let should_advance =
             if !self.calculate_while_off_route && deviation != RouteDeviation::NoDeviation {
                 false
@@ -176,7 +166,6 @@
             } else {
                 let current_position: Point = user_location.into();
                 let current_step_linestring = current_step.get_linestring();
->>>>>>> c5a66a11
 
             deviation_from_line(&current_position, &current_step_linestring)
                 .is_some_and(|deviation| deviation > self.distance.into())
@@ -221,16 +210,7 @@
         let mut next_conditions = Vec::with_capacity(self.conditions.len());
 
         for condition in &self.conditions {
-<<<<<<< HEAD
-            let result = condition.should_advance_step(
-                user_location,
-                current_step.clone(),
-                next_step.clone(),
-                route_deviation,
-            );
-=======
             let result = condition.should_advance_step(trip_state.clone());
->>>>>>> c5a66a11
             should_advance = should_advance || result.should_advance;
             next_conditions.push(result.next_iteration);
         }
@@ -281,16 +261,7 @@
         let mut next_conditions = Vec::with_capacity(self.conditions.len());
 
         for condition in &self.conditions {
-<<<<<<< HEAD
-            let result = condition.should_advance_step(
-                user_location,
-                current_step.clone(),
-                next_step.clone(),
-                route_deviation,
-            );
-=======
             let result = condition.should_advance_step(trip_state.clone());
->>>>>>> c5a66a11
             should_advance = should_advance && result.should_advance;
             next_conditions.push(result.next_iteration);
         }
