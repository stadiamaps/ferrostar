//! Step advance condition traits and implementations.
<<<<<<< HEAD
use crate::navigation_controller::{
    models::TripState,
    step_advance::conditions::{
        AndAdvanceConditions, DistanceEntryAndExitCondition, DistanceFromStepCondition,
        DistanceToEndOfStepCondition, ManualStepCondition, OrAdvanceConditions,
=======
use crate::{
    deviation_detection::RouteDeviation,
    models::{RouteStep, UserLocation},
    navigation_controller::step_advance::conditions::{
        AndAdvanceConditions, DistanceEntryAndExitCondition, DistanceEntryAndSnappedExitCondition,
        DistanceFromStepCondition, DistanceToEndOfStepCondition, ManualStepCondition,
        OrAdvanceConditions,
>>>>>>> 2123f0da
    },
};
use serde::{Deserialize, Serialize};
use std::sync::Arc;

#[cfg(feature = "wasm-bindgen")]
use tsify::Tsify;

pub mod conditions;

/// The step advance result is produced on every iteration of the navigation state machine and
/// used by the navigation to build a new [`NavState`](super::NavState) instance for that update.
#[cfg_attr(feature = "uniffi", derive(uniffi::Record))]
pub struct StepAdvanceResult {
    /// The step should be advanced.
    should_advance: bool,
    /// The next iteration of the step advance condition.
    ///
    /// This is what the navigation controller passes to the next instance of [`NavState`](super::NavState) on the completion of
    /// an update (e.g. a user location update). Use the helper methods on [`StepAdvanceResult`] to ensure proper state handling:
    ///
    /// - [`StepAdvanceResult::next()`] - Unified method that takes a boolean and handles state appropriately
    /// - [`StepAdvanceResult::advance()`] - Creates an advancing result with automatically reset state
    /// - [`StepAdvanceResult::no_advance()`] - Creates a non-advancing result preserving current state
    ///
    /// The trait method [`StepAdvanceCondition::new_instance()`] ensures that composite conditions
    /// (Or/And) properly reset all nested conditions when any condition triggers advancement.
    ///
    /// **CRITICAL**: When advancing, this must be a clean/reset state to prevent state leakage between steps.
    pub next_iteration: Arc<dyn StepAdvanceCondition>,
}

impl StepAdvanceResult {
    /// Whether the step should advance to the next step.
    ///
    /// This is used by the navigation controller to determine whether to process the step advance.
    pub fn should_advance(&self) -> bool {
        self.should_advance
    }

    /// Creates a step advance result that does not advance to the next step.
    /// Uses the provided next_iteration as-is for preserving stateful progress.
    ///
    /// Note: it's up to the caller to determine whether next_iteration should reset.
    pub fn continue_with_state(next_iteration: Arc<dyn StepAdvanceCondition>) -> Self {
        Self {
            should_advance: false,
            next_iteration,
        }
    }

    /// Creates a step advance result that advances to the next step.
    /// Automatically creates a new instance of the condition to ensure proper state isolation.
    pub fn advance_to_new_instance(condition: &dyn StepAdvanceCondition) -> Self {
        Self {
            should_advance: true,
            next_iteration: condition.new_instance(),
        }
    }
}

/// A trait for converting a step advance condition into a JavaScript object for Web/WASM.
pub trait StepAdvanceConditionSerializable {
    fn to_js(&self) -> SerializableStepAdvanceCondition;
}

/// When implementing custom step advance logic, this trait allows you to define
/// whether the condition should advance to the next condition, the next step or not.
///
/// At the moment, these must be implemented in Rust.
#[cfg_attr(feature = "uniffi", uniffi::export)]
pub trait StepAdvanceCondition: StepAdvanceConditionSerializable + Sync + Send {
    // NOTE: This cannot be exported `with_foreign` because of uniffi's Arc implementation.
    // It will cause a stack overflow when with_foreign is used at some point in the trip.

    /// This callback method is used by a step advance condition to receive step updates.
    /// The step advance condition can choose based on its outcome and internal state
    /// whether to advance to the next step or not.
    fn should_advance_step(&self, trip_state: TripState) -> StepAdvanceResult;

    /// Creates a clean instance of this condition with the same configuration but reset state.
    /// This is used by composite conditions (Or/And) to ensure proper state isolation
    /// when any condition triggers advancement.
    ///
    /// **Implementation Requirements:**
    /// - **Stateless conditions**: Return a copy/clone of self
    /// - **Stateful conditions**: Return a new instance with initial state but preserve configuration parameters
    /// - **Composite conditions**: Recursively create fresh instances of all nested conditions
    ///
    /// This method prevents the state leakage bugs that can cause rapid step advancement
    /// and jumping behavior in navigation.
    fn new_instance(&self) -> Arc<dyn StepAdvanceCondition>;
}

#[derive(Serialize, Deserialize, Clone, Debug)]
#[cfg_attr(feature = "uniffi", derive(uniffi::Enum))]
#[cfg_attr(feature = "wasm-bindgen", derive(Tsify))]
#[cfg_attr(feature = "wasm-bindgen", tsify(from_wasm_abi))]
pub enum SerializableStepAdvanceCondition {
    Manual,
    #[cfg_attr(feature = "wasm-bindgen", serde(rename_all = "camelCase"))]
    DistanceToEndOfStep {
        distance: u16,
        minimum_horizontal_accuracy: u16,
    },
    #[cfg_attr(feature = "wasm-bindgen", serde(rename_all = "camelCase"))]
    DistanceFromStep {
        distance: u16,
        minimum_horizontal_accuracy: u16,
        calculate_while_off_route: bool,
    },
    #[cfg_attr(feature = "wasm-bindgen", serde(rename_all = "camelCase"))]
    DistanceEntryExit {
        distance_to_end_of_step: u16,
        distance_after_end_step: u16,
        minimum_horizontal_accuracy: u16,
        has_reached_end_of_current_step: bool,
    },
    #[cfg_attr(feature = "wasm-bindgen", serde(rename_all = "camelCase"))]
    DistanceEntryAndSnappedExit {
        distance_to_end_of_step: u16,
        distance_after_end_step: u16,
        minimum_horizontal_accuracy: u16,
        has_reached_end_of_current_step: bool,
    },
    #[cfg_attr(feature = "wasm-bindgen", serde(rename_all = "camelCase"))]
    OrAdvanceConditions {
        conditions: Vec<SerializableStepAdvanceCondition>,
    },
    #[cfg_attr(feature = "wasm-bindgen", serde(rename_all = "camelCase"))]
    AndAdvanceConditions {
        conditions: Vec<SerializableStepAdvanceCondition>,
    },
}

impl From<SerializableStepAdvanceCondition> for Arc<dyn StepAdvanceCondition> {
    fn from(condition: SerializableStepAdvanceCondition) -> Arc<dyn StepAdvanceCondition> {
        match condition {
            SerializableStepAdvanceCondition::Manual => Arc::new(ManualStepCondition),
            SerializableStepAdvanceCondition::DistanceToEndOfStep {
                distance,
                minimum_horizontal_accuracy,
            } => Arc::new(DistanceToEndOfStepCondition {
                distance,
                minimum_horizontal_accuracy,
            }),
            SerializableStepAdvanceCondition::DistanceFromStep {
                distance,
                minimum_horizontal_accuracy,
                calculate_while_off_route,
            } => Arc::new(DistanceFromStepCondition {
                distance,
                minimum_horizontal_accuracy,
                calculate_while_off_route,
            }),
            SerializableStepAdvanceCondition::DistanceEntryExit {
                minimum_horizontal_accuracy,
                distance_to_end_of_step,
                distance_after_end_step,
                has_reached_end_of_current_step,
            } => Arc::new(DistanceEntryAndExitCondition {
                minimum_horizontal_accuracy,
                distance_to_end_of_step,
                distance_after_end_of_step: distance_after_end_step,
                has_reached_end_of_current_step,
            }),
            SerializableStepAdvanceCondition::DistanceEntryAndSnappedExit {
                minimum_horizontal_accuracy,
                distance_to_end_of_step,
                distance_after_end_step,
                has_reached_end_of_current_step,
            } => Arc::new(DistanceEntryAndSnappedExitCondition {
                minimum_horizontal_accuracy,
                distance_to_end_of_step,
                distance_after_end_of_step: distance_after_end_step,
                has_reached_end_of_current_step,
            }),
            SerializableStepAdvanceCondition::OrAdvanceConditions { conditions } => {
                Arc::new(OrAdvanceConditions {
                    conditions: conditions.into_iter().map(|c| c.into()).collect(),
                })
            }
            SerializableStepAdvanceCondition::AndAdvanceConditions { conditions } => {
                Arc::new(AndAdvanceConditions {
                    conditions: conditions.into_iter().map(|c| c.into()).collect(),
                })
            }
        }
    }
}

/// Convenience function for creating a [`ManualStepCondition`].
///
/// This never advances to the next step automatically.
/// You must manually advance to the next step programmatically using a FerrostarCore
/// platform wrapper or by calling [`super::Navigator::advance_to_next_step`] manually.
#[cfg(feature = "uniffi")]
#[uniffi::export]
pub fn step_advance_manual() -> Arc<dyn StepAdvanceCondition> {
    Arc::new(ManualStepCondition)
}

/// Convenience function for creating a [`DistanceToEndOfStepCondition`].
///
/// This advances to the next step when the user is within `distance` meters of the last point in the current route step.
/// Does not advance unless the reported location accuracy is `minimum_horizontal_accuracy` meters or better.
#[cfg(feature = "uniffi")]
#[uniffi::export]
pub fn step_advance_distance_to_end_of_step(
    distance: u16,
    minimum_horizontal_accuracy: u16,
) -> Arc<dyn StepAdvanceCondition> {
    Arc::new(DistanceToEndOfStepCondition {
        distance,
        minimum_horizontal_accuracy,
    })
}

/// Convenience function for creating a [`DistanceFromStepCondition`].
///
/// This advances to the next step when the user is at least `distance` meters away _from_ any point on the current route step geometry.
/// Does not advance unless the reported location accuracy is `minimum_horizontal_accuracy` meters or better.
#[cfg(feature = "uniffi")]
#[uniffi::export]
pub fn step_advance_distance_from_step(
    distance: u16,
    minimum_horizontal_accuracy: u16,
    calculate_while_off_route: bool,
) -> Arc<dyn StepAdvanceCondition> {
    Arc::new(DistanceFromStepCondition {
        distance,
        minimum_horizontal_accuracy,
        calculate_while_off_route,
    })
}

/// Convenience function for creating an [`OrAdvanceConditions`].
///
/// This composes multiple conditions together and advances to the next step if ANY of them trigger.
#[cfg(feature = "uniffi")]
#[uniffi::export]
pub fn step_advance_or(
    conditions: Vec<Arc<dyn StepAdvanceCondition>>,
) -> Arc<dyn StepAdvanceCondition> {
    Arc::new(OrAdvanceConditions { conditions })
}

/// Convenience function for creating an [`AndAdvanceConditions`].
///
/// This composes multiple conditions together and advances to the next step if ALL of them trigger.
#[cfg(feature = "uniffi")]
#[uniffi::export]
pub fn step_advance_and(
    conditions: Vec<Arc<dyn StepAdvanceCondition>>,
) -> Arc<dyn StepAdvanceCondition> {
    Arc::new(AndAdvanceConditions { conditions })
}

/// Convenience function for creating a [`DistanceEntryAndExitCondition`].
///
/// Requires the user to first travel within `distance_to_end_of_step` meters of the end of the step,
/// and then travel at least `distance_after_end_of_step` meters away from the step geometry.
/// This ensures the user completes the maneuver before advancing to the next step.
#[cfg(feature = "uniffi")]
#[uniffi::export]
pub fn step_advance_distance_entry_and_exit(
    distance_to_end_of_step: u16,
    distance_after_end_of_step: u16,
    minimum_horizontal_accuracy: u16,
) -> Arc<dyn StepAdvanceCondition> {
    Arc::new(DistanceEntryAndExitCondition {
        distance_to_end_of_step,
        distance_after_end_of_step,
        minimum_horizontal_accuracy,
        has_reached_end_of_current_step: false,
    })
}

/// Convenience function for creating a [`DistanceEntryAndSnappedExitCondition`].
///
/// This variant uses route snapping for better handling of pedestrian/hiking navigation scenarios
/// where users may walk on the opposite side of the street or wander around the optimal path.
/// Requires the user to first travel within `distance_to_end_of_step` meters of the end of the step,
/// and then the route-snapped position moves `distance_after_end_of_step` meters from the current step.
/// The snapping to the combined route (current+next steps) prevents premature advancement.
///
/// The exit distance is automatically capped to the next step's length to prevent getting stuck on short steps.
///
/// Recommended values for pedestrian navigation: entry 20m, exit 2-5m.
#[cfg(feature = "uniffi")]
#[uniffi::export]
pub fn step_advance_distance_entry_and_snapped_exit(
    distance_to_end_of_step: u16,
    distance_after_end_of_step: u16,
    minimum_horizontal_accuracy: u16,
) -> Arc<dyn StepAdvanceCondition> {
    Arc::new(DistanceEntryAndSnappedExitCondition {
        distance_to_end_of_step,
        distance_after_end_of_step,
        minimum_horizontal_accuracy,
        has_reached_end_of_current_step: false,
    })
}<|MERGE_RESOLUTION|>--- conflicted
+++ resolved
@@ -1,19 +1,10 @@
 //! Step advance condition traits and implementations.
-<<<<<<< HEAD
 use crate::navigation_controller::{
     models::TripState,
     step_advance::conditions::{
-        AndAdvanceConditions, DistanceEntryAndExitCondition, DistanceFromStepCondition,
-        DistanceToEndOfStepCondition, ManualStepCondition, OrAdvanceConditions,
-=======
-use crate::{
-    deviation_detection::RouteDeviation,
-    models::{RouteStep, UserLocation},
-    navigation_controller::step_advance::conditions::{
         AndAdvanceConditions, DistanceEntryAndExitCondition, DistanceEntryAndSnappedExitCondition,
         DistanceFromStepCondition, DistanceToEndOfStepCondition, ManualStepCondition,
         OrAdvanceConditions,
->>>>>>> 2123f0da
     },
 };
 use serde::{Deserialize, Serialize};
