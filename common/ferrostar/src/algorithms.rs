//! Common spatial algorithms which are useful for navigation.

use crate::navigation_controller::models::{
    StepAdvanceMode, StepAdvanceStatus,
    StepAdvanceStatus::{Advanced, EndOfRoute},
};
use crate::{
    models::{GeographicCoordinate, RouteStep, UserLocation},
    navigation_controller::models::TripProgress,
};
use geo::{
    Closest, ClosestPoint, Coord, EuclideanDistance, HaversineDistance, HaversineLength,
    LineLocatePoint, LineString, Point,
};

#[cfg(test)]
use {
    crate::navigation_controller::test_helpers::gen_dummy_route_step,
    geo::{coord, point},
    proptest::prelude::*,
};

#[cfg(all(test, feature = "std", not(feature = "web-time")))]
use std::time::SystemTime;

#[cfg(all(test, feature = "web-time"))]
use web_time::SystemTime;

/// Get the index of the closest point in the line.
/// 
/// * `location` - The user's location.
/// * `line` - The route line.
/// * `skip_to_index` - The index to skip forward to. This allows us to evaluate the route from the last index forward.
pub fn index_of_closest_origin_point(
    location: UserLocation,
    line: &LineString,
    skip_to_index: u64,
<<<<<<< HEAD
) -> Option<u64> {
=======
) -> u64 {
    let max_index = line.coords().count() - 1;
    if skip_to_index >= max_index as u64 {
        return max_index as u64;
    }

>>>>>>> dcc05055
    let point = Point::from(location.coordinates);
    let skip_index = skip_to_index as usize;

    line.lines()
        .enumerate()
        .skip(skip_index)
        .min_by(|(_, line1), (_, line2)| {
            let dist1 = line1.euclidean_distance(&point);
            let dist2 = line2.euclidean_distance(&point);
            dist1.total_cmp(&dist2)
        })
        .map(|(index, _)| index as u64)
<<<<<<< HEAD
=======
        .unwrap()
>>>>>>> dcc05055
}

/// Snaps a user location to the closest point on a route line.
///
/// If the location cannot be snapped (should only be possible with an invalid coordinate or geometry),
/// the location is returned unaltered.
pub fn snap_user_location_to_line(location: UserLocation, line: &LineString) -> UserLocation {
    let original_point = Point::from(location);

    snap_point_to_line(&original_point, line).map_or_else(
        || location,
        |snapped| UserLocation {
            coordinates: GeographicCoordinate {
                lng: snapped.x(),
                lat: snapped.y(),
            },
            ..location
        },
    )
}

/// Internal function that truncates a float to 6 digits.
///
/// Note that this approach is not a substitute for fixed precision decimals,
/// but it is acceptable for our use case,
/// where our main goal is to avoid precision issues for values which do not matter
/// and remove most edge cases with floating point numbers.
///
/// The `decimal_digits` parameter refers to the number of digits after the point.
pub(crate) fn trunc_float(value: f64, decimal_digits: u32) -> f64 {
    let factor = 10_i64.pow(decimal_digits) as f64;
    (value * factor).round() / factor
}

/// Predicate which is used to filter out several types of undesirable floating point values.
///
/// These include NaN values, subnormals (usually the result of underflow), and infinite values.
fn is_valid_float(value: f64) -> bool {
    !value.is_nan() && !value.is_subnormal() && !value.is_infinite()
}

fn snap_point_to_line(point: &Point, line: &LineString) -> Option<Point> {
    // Bail early when we have two essentially identical points.
    // This can cause some issues with edge cases (captured in proptest regressions)
    // with the underlying libraries.
    if line.euclidean_distance(point) < 0.000_001 {
        return Some(*point);
    }

    // If either point is not a "valid" float, bail.
    if !is_valid_float(point.x()) || !is_valid_float(point.y()) {
        return None;
    }

    // TODO: Use haversine_closest_point once a new release is cut which doesn't panic on intersections
    match line.closest_point(point) {
        Closest::Intersection(snapped) | Closest::SinglePoint(snapped) => {
            let (x, y) = (snapped.x(), snapped.y());
            if is_valid_float(x) && is_valid_float(y) {
                Some(snapped)
            } else {
                None
            }
        }
        Closest::Indeterminate => None,
    }
}

/// Calculates the distance a point is from a line (route segment), in meters.
///
/// This function should return a value for valid inputs,
/// but due to the vagaries of floating point numbers
/// (infinity and `NaN` being possible inputs),
/// we return an optional to insulate callers from edge cases.
///
/// # Example
///
/// ```
/// // Diagonal line from the origin to (1,1)
/// use geo::{coord, LineString, point};
/// use ferrostar::algorithms::deviation_from_line;
///
/// let linestring = LineString::new(vec![coord! {x: 0.0, y: 0.0}, coord! {x: 1.0, y: 1.0}]);
///
/// let origin = point! {
///     x: 0.0,
///     y: 0.0,
/// };
/// let midpoint = point! {
///     x: 0.5,
///     y: 0.5,
/// };
/// let off_line = point! {
///     x: 1.0,
/// y: 0.5,
/// };
///
/// // The origin is directly on the line
/// assert_eq!(deviation_from_line(&origin, &linestring), Some(0.0));
///
/// // The midpoint is also directly on the line
/// assert_eq!(deviation_from_line(&midpoint, &linestring), Some(0.0));
///
/// // This point, however is off the line.
/// // That's a huge number, because we're dealing with degrees ;)
/// assert!(deviation_from_line(&off_line, &linestring)
///     .map_or(false, |deviation| deviation - 39312.21257675703 < f64::EPSILON));
/// ```
pub fn deviation_from_line(point: &Point, line: &LineString) -> Option<f64> {
    snap_point_to_line(point, line).and_then(|snapped| {
        let distance = snapped.haversine_distance(point);

        if distance.is_nan() || distance.is_infinite() {
            None
        } else {
            Some(distance)
        }
    })
}

fn is_close_enough_to_end_of_linestring(
    current_position: &Point,
    current_step_linestring: &LineString,
    threshold: f64,
) -> bool {
    if let Some(end_coord) = current_step_linestring.coords().last() {
        let end_point = Point::from(*end_coord);
        let distance_to_end = end_point.haversine_distance(current_position);

        distance_to_end <= threshold
    } else {
        false
    }
}

/// Determines whether the navigation controller should complete the current route step
/// and move to the next.
///
/// NOTE: The [`UserLocation`] should *not* be snapped.
pub fn should_advance_to_next_step(
    current_step_linestring: &LineString,
    next_route_step: Option<&RouteStep>,
    user_location: &UserLocation,
    step_advance_mode: StepAdvanceMode,
) -> bool {
    let current_position = Point::from(user_location.coordinates);

    match step_advance_mode {
        StepAdvanceMode::Manual => false,
        StepAdvanceMode::DistanceToEndOfStep {
            distance,
            minimum_horizontal_accuracy,
        } => {
            if user_location.horizontal_accuracy > minimum_horizontal_accuracy.into() {
                false
            } else {
                is_close_enough_to_end_of_linestring(
                    &current_position,
                    current_step_linestring,
                    f64::from(distance),
                )
            }
        }
        StepAdvanceMode::RelativeLineStringDistance {
            minimum_horizontal_accuracy,
            automatic_advance_distance,
        } => {
            if user_location.horizontal_accuracy > minimum_horizontal_accuracy.into() {
                false
            } else {
                if let Some(distance) = automatic_advance_distance {
                    // Short-circuit: if we are close to the end of the step, we may advance
                    if is_close_enough_to_end_of_linestring(
                        &current_position,
                        current_step_linestring,
                        f64::from(distance),
                    ) {
                        return true;
                    }
                }

                if let Some(next_step) = next_route_step {
                    // FIXME: This isn't very efficient to keep doing at the moment
                    let next_step_linestring = next_step.get_linestring();

                    // Try to snap the user's current location to the current step
                    // and next step geometries
                    if let (Some(current_step_closest_point), Some(next_step_closest_point)) = (
                        snap_point_to_line(&current_position, current_step_linestring),
                        snap_point_to_line(&current_position, &next_step_linestring),
                    ) {
                        // If the user's distance to the snapped location on the *next* step is <=
                        // the user's distance to the snapped location on the *current* step,
                        // advance to the next step
                        current_position.haversine_distance(&next_step_closest_point)
                            <= current_position.haversine_distance(&current_step_closest_point)
                    } else {
                        // The user's location couldn't be mapped to a single point on both the current and next step.
                        // Fall back to the distance to end of step mode, which has some graceful fallbacks.
                        // In real-world use, this should only happen for values which are EXTREMELY close together.
                        should_advance_to_next_step(
                            current_step_linestring,
                            None,
                            user_location,
                            StepAdvanceMode::DistanceToEndOfStep {
                                distance: minimum_horizontal_accuracy,
                                minimum_horizontal_accuracy,
                            },
                        )
                    }
                } else {
                    // Trigger arrival when the user gets within a circle of the minimum horizontal accuracy
                    should_advance_to_next_step(
                        current_step_linestring,
                        None,
                        user_location,
                        StepAdvanceMode::DistanceToEndOfStep {
                            distance: minimum_horizontal_accuracy,
                            minimum_horizontal_accuracy,
                        },
                    )
                }
            }
        }
    }
}

/// Runs a state machine transformation to advance one step.
///
/// Note that this function is pure and the caller must persist any mutations
/// including dropping a completed step.
/// This function is safe and idempotent in the case that it is accidentally
/// invoked with no remaining steps.
pub(crate) fn advance_step(remaining_steps: &[RouteStep]) -> StepAdvanceStatus {
    // NOTE: The first item is the *current* step, and we want the *next* step.
    match remaining_steps.get(1) {
        Some(new_step) => Advanced {
            step: new_step.clone(),
            linestring: new_step.get_linestring(),
        },
        None => EndOfRoute,
    }
}

/// Computes the distance that a point lies along a linestring,
/// assuming that units are latitude and longitude for the geometries.
///
/// The result is given in meters.
/// The result may be [`None`] in case of invalid input such as infinite floats.
fn distance_along(point: &Point, linestring: &LineString) -> Option<f64> {
    let total_length = linestring.haversine_length();
    if total_length == 0.0 {
        return Some(0.0);
    }

    let (_, _, traversed) = linestring.lines().try_fold(
        (0f64, f64::INFINITY, 06f64),
        |(cum_length, closest_dist_to_point, traversed), segment| {
            // Convert to a LineString so we get haversine ops
            let segment_linestring = LineString::from(segment);

            // Compute distance to the line (sadly Euclidean only; no haversine_distance in GeoRust
            // but this is probably OK for now)
            let segment_distance_to_point = segment.euclidean_distance(point);
            // Compute total segment length in meters
            let segment_length = segment_linestring.haversine_length();

            if segment_distance_to_point < closest_dist_to_point {
                let segment_fraction = segment.line_locate_point(point)?;
                Some((
                    cum_length + segment_length,
                    segment_distance_to_point,
                    cum_length + segment_fraction * segment_length,
                ))
            } else {
                Some((
                    cum_length + segment_length,
                    closest_dist_to_point,
                    traversed,
                ))
            }
        },
    )?;
    Some(traversed)
}

/// Computes the distance between a location and the end of the current route step.
/// We assume that input location is pre-snapped to route step's linestring.
///
/// The result may be [`None`] in case of invalid input such as infinite floats.
fn distance_to_end_of_step(
    snapped_location: &Point,
    current_step_linestring: &LineString,
) -> Option<f64> {
    let step_length = current_step_linestring.haversine_length();
    distance_along(snapped_location, current_step_linestring)
        .map(|traversed| step_length - traversed)
}

/// Computes the user's progress along the current trip (distance to destination, ETA, etc.).
///
/// NOTE to callers: `remaining_steps` includes the current step!
pub fn calculate_trip_progress(
    snapped_location: &Point,
    current_step_linestring: &LineString,
    remaining_steps: &[RouteStep],
) -> TripProgress {
    let Some(current_step) = remaining_steps.first() else {
        return TripProgress {
            distance_to_next_maneuver: 0.0,
            distance_remaining: 0.0,
            duration_remaining: 0.0,
        };
    };

    // Calculate the distance and duration till the end of the current route step.
    let distance_to_next_maneuver =
        distance_to_end_of_step(snapped_location, current_step_linestring)
            .unwrap_or(current_step.distance);

    // This could be improved with live traffic data along the route.
    // TODO: Figure out the best way to enable this use case
    let pct_remaining_current_step = if current_step.distance > 0f64 {
        distance_to_next_maneuver / current_step.distance
    } else {
        0f64
    };

    // Get the percentage of duration remaining in the current step.
    let duration_to_next_maneuver = pct_remaining_current_step * current_step.duration;

    // Exit early if there is only the current step:
    if remaining_steps.len() == 1 {
        return TripProgress {
            distance_to_next_maneuver,
            distance_remaining: distance_to_next_maneuver,
            duration_remaining: duration_to_next_maneuver,
        };
    }

    let steps_after_current = &remaining_steps[1..];
    let distance_remaining = distance_to_next_maneuver
        + steps_after_current
            .iter()
            .map(|step| step.distance)
            .sum::<f64>();

    let duration_remaining = duration_to_next_maneuver
        + steps_after_current
            .iter()
            .map(|step| step.duration)
            .sum::<f64>();

    TripProgress {
        distance_to_next_maneuver,
        distance_remaining,
        duration_remaining,
    }
}

/// Convert a vector of geographic coordinates to a [`LineString`].
pub(crate) fn get_linestring(geometry: &[GeographicCoordinate]) -> LineString {
    geometry
        .iter()
        .map(|coord| Coord {
            x: coord.lng,
            y: coord.lat,
        })
        .collect()
}

#[cfg(test)]
proptest! {
    #[test]
    fn snap_point_to_line_intersection(
        x1: f64, y1: f64,
        x2: f64, y2: f64,
    ) {
        let point = point! {
            x: x1,
            y: y1,
        };
        let line = LineString::new(vec! {
            coord! {
                x: x1,
                y: y1,
            },
            coord! {
                x: x2,
                y: y2,
            },
        });

        if let Some(snapped) = snap_point_to_line(&point, &line) {
            let x = snapped.x();
            let y = snapped.y();

            prop_assert!(is_valid_float(x) || (!is_valid_float(x1) && x == x1));
            prop_assert!(is_valid_float(y) || (!is_valid_float(y1) && y == y1));

            prop_assert!(line.euclidean_distance(&snapped) < 0.000001);
        } else {
            // Edge case 1: extremely small differences in values
            let is_miniscule_difference = (x1 - x2).abs() < 0.00000001 || (y1 - y2).abs() < 0.00000001;
            // Edge case 2: Values which are clearly not WGS84 ;)
            let is_non_wgs84 = (x1 - x2).abs() > 180.0 || (y1 - y2).abs() > 90.0;
            prop_assert!(is_miniscule_difference || is_non_wgs84);
        }
    }

    #[test]
    fn should_advance_exact_position(
        x1: f64, y1: f64,
        x2: f64, y2: f64,
        x3: f64, y3: f64,
        has_next_step: bool,
        distance: u16, minimum_horizontal_accuracy: u16, excess_inaccuracy in 0f64..,
        automatic_advance_distance: Option<u16>,
    ) {
        if !(x1 == x2 && y1 == y2) && !(x1 == x3 && y1 == y3) {
            // Guard against:
            //   1. Invalid linestrings
            //   2. Invalid tests (we assume that the route isn't a closed loop)
            let current_route_step = gen_dummy_route_step(x1, y1, x2, y2);
            let next_route_step = if has_next_step {
                Some(gen_dummy_route_step(x2, y2, x3, y3))
            } else {
                None
            };
            let exact_user_location = UserLocation {
                coordinates: *current_route_step.geometry.last().unwrap(), // Exactly at the end location
                horizontal_accuracy: 0.0,
                course_over_ground: None,
                timestamp: SystemTime::now(),
                speed: None
            };

            let inaccurate_user_location = UserLocation {
                horizontal_accuracy: (minimum_horizontal_accuracy as f64) + excess_inaccuracy,
                ..exact_user_location
            };

            // Never advance to the next step when StepAdvanceMode is Manual
            prop_assert!(!should_advance_to_next_step(&current_route_step.get_linestring(), next_route_step.as_ref(), &exact_user_location, StepAdvanceMode::Manual));
            prop_assert!(!should_advance_to_next_step(&current_route_step.get_linestring(), next_route_step.as_ref(), &inaccurate_user_location, StepAdvanceMode::Manual));

            // Always succeeds in the base case in distance to end of step mode
            let cond = should_advance_to_next_step(&current_route_step.get_linestring(), next_route_step.as_ref(), &exact_user_location, StepAdvanceMode::DistanceToEndOfStep {
                distance, minimum_horizontal_accuracy
            });
            prop_assert!(cond);

            // Same when looking at the relative distances between the two step geometries
            let cond = should_advance_to_next_step(&current_route_step.get_linestring(), next_route_step.as_ref(), &exact_user_location, StepAdvanceMode::RelativeLineStringDistance {
                minimum_horizontal_accuracy,
                automatic_advance_distance
            });
            prop_assert!(cond);

            // Should always fail (unless excess_inaccuracy is zero), as the horizontal accuracy is worse than (>) than the desired error threshold
            prop_assert_eq!(should_advance_to_next_step(&current_route_step.get_linestring(), next_route_step.as_ref(), &inaccurate_user_location, StepAdvanceMode::DistanceToEndOfStep {
                distance, minimum_horizontal_accuracy
            }), excess_inaccuracy == 0.0, "Expected that the navigation would not advance to the next step except when excess_inaccuracy is 0");
            prop_assert_eq!(should_advance_to_next_step(&current_route_step.get_linestring(), next_route_step.as_ref(), &inaccurate_user_location, StepAdvanceMode::RelativeLineStringDistance {
                minimum_horizontal_accuracy,
                automatic_advance_distance
            }), excess_inaccuracy == 0.0, "Expected that the navigation would not advance to the next step except when excess_inaccuracy is 0");
        }
    }

    #[test]
    fn should_advance_inexact_position(
        x1: f64, y1: f64,
        x2: f64, y2: f64,
        x3: f64, y3: f64,
        error in -0.003f64..=0.003f64, has_next_step: bool,
        distance: u16, minimum_horizontal_accuracy: u16,
        automatic_advance_distance: Option<u16>,
    ) {
        let current_route_step = gen_dummy_route_step(x1, y1, x2, y2);
        let next_route_step = if has_next_step {
            Some(gen_dummy_route_step(x2, y2, x3, y3))
        } else {
            None
        };

        // Construct a user location that's slightly offset from the transition point with perfect accuracy
        let end_of_step = *current_route_step.geometry.last().unwrap();
        let user_location = UserLocation {
            coordinates: GeographicCoordinate {
                lng: end_of_step.lng + error,
                lat: end_of_step.lat + error,
            },
            horizontal_accuracy: 0.0,
            course_over_ground: None,
            timestamp: SystemTime::now(),
            speed: None
        };
        let user_location_point = Point::from(user_location);
        let distance_from_end_of_current_step = user_location_point.haversine_distance(&end_of_step.into());

        // Never advance to the next step when StepAdvanceMode is Manual
        prop_assert!(!should_advance_to_next_step(&current_route_step.get_linestring(), next_route_step.as_ref(), &user_location, StepAdvanceMode::Manual));

        // Assumes that underlying distance calculations in GeoRust are correct is correct
        prop_assert_eq!(should_advance_to_next_step(&current_route_step.get_linestring(), next_route_step.as_ref(), &user_location, StepAdvanceMode::DistanceToEndOfStep {
            distance, minimum_horizontal_accuracy
        }), distance_from_end_of_current_step <= distance.into(), "Expected that the step should advance in this case as we are closer to the end of the step than the threshold.");

        // Similar test for automatic advance on the relative line string distance mode
        if automatic_advance_distance.map_or(false, |advance_distance| {
            distance_from_end_of_current_step <= advance_distance.into()
        }) {
            prop_assert!(should_advance_to_next_step(&current_route_step.get_linestring(), next_route_step.as_ref(), &user_location, StepAdvanceMode::RelativeLineStringDistance {
                minimum_horizontal_accuracy,
                automatic_advance_distance,
            }), "Expected that the step should advance any time that the haversine distance to the end of the step is within the automatic advance threshold.");
        }
    }

    #[test]
    fn test_end_of_step_progress(
        x1 in -180f64..180f64, y1 in -90f64..90f64,
        x2 in -180f64..180f64, y2 in -90f64..90f64,
    ) {
        let current_route_step = gen_dummy_route_step(x1, y1, x2, y2);
        let linestring = current_route_step.get_linestring();
        let end = linestring.points().last().expect("Expected at least one point");
        let progress = calculate_trip_progress(&end, &linestring, &[current_route_step]);

        prop_assert_eq!(progress.distance_to_next_maneuver, 0f64);
        prop_assert_eq!(progress.distance_remaining, 0f64);
        prop_assert_eq!(progress.duration_remaining, 0f64);
    }

    #[test]
    fn test_end_of_trip_progress_valhalla_arrival(
        x1: f64, y1: f64,
    ) {
        // This may look wrong, but it's actually how Valhalla (and presumably others)
        // represent a point geometry for the arrival step.
        let current_route_step = gen_dummy_route_step(x1, y1, x1, y1);
        let linestring = current_route_step.get_linestring();
        let end = linestring.points().last().expect("Expected at least one point");
        let progress = calculate_trip_progress(&end, &linestring, &[current_route_step]);

        prop_assert_eq!(progress.distance_to_next_maneuver, 0f64);
        prop_assert_eq!(progress.distance_remaining, 0f64);
        prop_assert_eq!(progress.duration_remaining, 0f64);
    }
}

#[cfg(test)]
mod geom_index_tests {

    use super::*;

    fn gen_line_string() -> LineString<f64> {
        LineString::new(vec![
            coord!(x: 0.0, y: 0.0),
            coord!(x: 1.0, y: 1.0),
            coord!(x: 2.0, y: 2.0),
            coord!(x: 3.0, y: 3.0),
            coord!(x: 4.0, y: 4.0),
        ])
    }

    fn make_user_location(lng: f64, lat: f64) -> UserLocation {
        UserLocation {
            coordinates: GeographicCoordinate { lng, lat },
            horizontal_accuracy: 0.0,
            course_over_ground: None,
            timestamp: SystemTime::now(),
            speed: None,
        }
    }

    #[test]
    fn test_geometry_index_initial() {
        let location = make_user_location(1.1, 1.1);
        let line = gen_line_string();

        let index = index_of_closest_origin_point(location, &line, 0);
        assert_eq!(index, Some(1));
    }

    #[test]
    fn test_geometry_index_secondary() {
        let location = make_user_location(1.1, 1.1);
        let line = gen_line_string();

        let index = index_of_closest_origin_point(location, &line, 1);
        assert_eq!(index, Some(1));
    }

    #[test]
    fn test_geometry_index_behind_skip() {
        let location = make_user_location(1.1, 1.1);
        let line = gen_line_string();

        let index = index_of_closest_origin_point(location, &line, 2);
        assert_eq!(index, Some(2));
    }
}

// TODO: Other unit tests
// - Under and over distance accuracy thresholds
// - Equator and extreme latitude<|MERGE_RESOLUTION|>--- conflicted
+++ resolved
@@ -35,16 +35,7 @@
     location: UserLocation,
     line: &LineString,
     skip_to_index: u64,
-<<<<<<< HEAD
 ) -> Option<u64> {
-=======
-) -> u64 {
-    let max_index = line.coords().count() - 1;
-    if skip_to_index >= max_index as u64 {
-        return max_index as u64;
-    }
-
->>>>>>> dcc05055
     let point = Point::from(location.coordinates);
     let skip_index = skip_to_index as usize;
 
@@ -57,10 +48,6 @@
             dist1.total_cmp(&dist2)
         })
         .map(|(index, _)| index as u64)
-<<<<<<< HEAD
-=======
-        .unwrap()
->>>>>>> dcc05055
 }
 
 /// Snaps a user location to the closest point on a route line.
